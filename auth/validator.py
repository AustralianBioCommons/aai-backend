from typing import Dict

import httpx
<<<<<<< HEAD
from fastapi import Depends, HTTPException
from fastapi.security import OAuth2PasswordBearer
from jose import jwt
=======
from fastapi import HTTPException
from jose import jwt, jwk
>>>>>>> 266a67a0
from jose.exceptions import JWTError

from auth.config import get_settings
from schemas.tokens import AccessTokenPayload


<<<<<<< HEAD
oauth2_scheme = OAuth2PasswordBearer(tokenUrl="token")


def verify_jwt(token: str, require_admin: bool = False) -> Dict:
    settings = get_settings()
    try:
        jwks_url = f"https://{settings.auth0_domain}/.well-known/jwks.json"
        response = httpx.get(jwks_url)
        jwks = response.json()

        unverified_header = jwt.get_unverified_header(token)
        rsa_key = {}
        for key in jwks["keys"]:
            if key["kid"] == unverified_header["kid"]:
                rsa_key = {
                    "kty": key["kty"],
                    "kid": key["kid"],
                    "use": key["use"],
                    "n": key["n"],
                    "e": key["e"]
                }

        if rsa_key:
            payload = jwt.decode(
                token,
                rsa_key,
                algorithms=settings.auth0_algorithms,
                audience=settings.auth0_audience,
                issuer=f"https://{settings.auth0_domain}/"
            )

            roles_claim = "biocommons.org.au/roles"
            if roles_claim not in payload:
                raise HTTPException(
                    status_code=403,
                    detail=f"Missing required claim: {roles_claim}"
                )

            if require_admin:
                roles = payload[roles_claim]
                if not isinstance(roles, list) or not any("admin" in role.lower() for role in roles):
                    raise HTTPException(
                        status_code=403,
                        detail=f"Access denied: Admin privileges required"
                    )

            return payload
=======
def get_rsa_key(token: str) -> jwk.RSAKey | None:
    settings = get_settings()
    jwks_url = f"https://{settings.auth0_domain}/.well-known/jwks.json"
    response = httpx.get(jwks_url)
    jwks = response.json()
    unverified_header = jwt.get_unverified_header(token)

    for key in jwks["keys"]:
        if key["kid"] == unverified_header["kid"]:
            return jwk.construct(key)
    return None


def verify_jwt(token: str) -> AccessTokenPayload:
    settings = get_settings()
    try:
        rsa_key = get_rsa_key(token)
    except JWTError as e:
        raise HTTPException(status_code=401, detail=f"Invalid token: {e}")
    if rsa_key is None:
        raise HTTPException(status_code=401, detail="Couldn't find a matching signing key.")
>>>>>>> 266a67a0

    try:
        payload = jwt.decode(
            token,
            rsa_key,
            algorithms=settings.auth0_algorithms,
            audience=settings.auth0_audience,
            issuer=f"https://{settings.auth0_domain}/"
        )
    except JWTError as e:
        raise HTTPException(status_code=401, detail=f"Invalid token: {e}")

<<<<<<< HEAD
    raise HTTPException(status_code=401, detail="Unable to verify token")


def get_current_user(token: str = Depends(oauth2_scheme)):
    return verify_jwt(token, require_admin=False)


def get_current_admin(token: str = Depends(oauth2_scheme)):
    return verify_jwt(token, require_admin=True)
=======
    roles_claim = "biocommons.org.au/roles"
    if roles_claim not in payload:
        raise HTTPException(status_code=403, detail=f"Missing required claim: {roles_claim}")

    roles = payload[roles_claim]
    if not isinstance(roles, list) or not any("admin" in role.lower() for role in roles):
        raise HTTPException(status_code=403, detail=f"Access denied: Insufficient permissions")

    return AccessTokenPayload(**payload)
>>>>>>> 266a67a0
<|MERGE_RESOLUTION|>--- conflicted
+++ resolved
@@ -1,69 +1,55 @@
-from typing import Dict
-
 import httpx
-<<<<<<< HEAD
 from fastapi import Depends, HTTPException
 from fastapi.security import OAuth2PasswordBearer
-from jose import jwt
-=======
-from fastapi import HTTPException
 from jose import jwt, jwk
->>>>>>> 266a67a0
 from jose.exceptions import JWTError
 
 from auth.config import get_settings
 from schemas.tokens import AccessTokenPayload
+from schemas.user import User
 
-
-<<<<<<< HEAD
 oauth2_scheme = OAuth2PasswordBearer(tokenUrl="token")
 
 
-def verify_jwt(token: str, require_admin: bool = False) -> Dict:
+def verify_jwt(token: str) -> AccessTokenPayload:
     settings = get_settings()
     try:
-        jwks_url = f"https://{settings.auth0_domain}/.well-known/jwks.json"
-        response = httpx.get(jwks_url)
-        jwks = response.json()
+        rsa_key = get_rsa_key(token)
+    except JWTError as e:
+        raise HTTPException(status_code=401, detail=f"Invalid token: {e}")
+    if rsa_key is None:
+        raise HTTPException(
+            status_code=401, detail="Couldn't find a matching signing key."
+        )
 
-        unverified_header = jwt.get_unverified_header(token)
-        rsa_key = {}
-        for key in jwks["keys"]:
-            if key["kid"] == unverified_header["kid"]:
-                rsa_key = {
-                    "kty": key["kty"],
-                    "kid": key["kid"],
-                    "use": key["use"],
-                    "n": key["n"],
-                    "e": key["e"]
-                }
+    try:
+        payload = jwt.decode(
+            token,
+            rsa_key,
+            algorithms=settings.auth0_algorithms,
+            audience=settings.auth0_audience,
+            issuer=f"https://{settings.auth0_domain}/",
+        )
+    except JWTError as e:
+        raise HTTPException(status_code=401, detail=f"Invalid token: {e}")
 
-        if rsa_key:
-            payload = jwt.decode(
-                token,
-                rsa_key,
-                algorithms=settings.auth0_algorithms,
-                audience=settings.auth0_audience,
-                issuer=f"https://{settings.auth0_domain}/"
-            )
+    roles_claim = "biocommons.org.au/roles"
+    if roles_claim not in payload:
+        raise HTTPException(
+            status_code=403, detail=f"Missing required claim: {roles_claim}"
+        )
 
-            roles_claim = "biocommons.org.au/roles"
-            if roles_claim not in payload:
-                raise HTTPException(
-                    status_code=403,
-                    detail=f"Missing required claim: {roles_claim}"
-                )
+    roles = payload[roles_claim]
+    if not isinstance(roles, list) or not any(
+        "admin" in role.lower() for role in roles
+    ):
+        raise HTTPException(
+            status_code=403, detail="Access denied: Insufficient permissions"
+        )
 
-            if require_admin:
-                roles = payload[roles_claim]
-                if not isinstance(roles, list) or not any("admin" in role.lower() for role in roles):
-                    raise HTTPException(
-                        status_code=403,
-                        detail=f"Access denied: Admin privileges required"
-                    )
+    return AccessTokenPayload(**payload)
 
-            return payload
-=======
+
 def get_rsa_key(token: str) -> jwk.RSAKey | None:
     settings = get_settings()
     jwks_url = f"https://{settings.auth0_domain}/.well-known/jwks.json"
@@ -77,45 +63,6 @@
     return None
 
 
-def verify_jwt(token: str) -> AccessTokenPayload:
-    settings = get_settings()
-    try:
-        rsa_key = get_rsa_key(token)
-    except JWTError as e:
-        raise HTTPException(status_code=401, detail=f"Invalid token: {e}")
-    if rsa_key is None:
-        raise HTTPException(status_code=401, detail="Couldn't find a matching signing key.")
->>>>>>> 266a67a0
-
-    try:
-        payload = jwt.decode(
-            token,
-            rsa_key,
-            algorithms=settings.auth0_algorithms,
-            audience=settings.auth0_audience,
-            issuer=f"https://{settings.auth0_domain}/"
-        )
-    except JWTError as e:
-        raise HTTPException(status_code=401, detail=f"Invalid token: {e}")
-
-<<<<<<< HEAD
-    raise HTTPException(status_code=401, detail="Unable to verify token")
-
-
-def get_current_user(token: str = Depends(oauth2_scheme)):
-    return verify_jwt(token, require_admin=False)
-
-
-def get_current_admin(token: str = Depends(oauth2_scheme)):
-    return verify_jwt(token, require_admin=True)
-=======
-    roles_claim = "biocommons.org.au/roles"
-    if roles_claim not in payload:
-        raise HTTPException(status_code=403, detail=f"Missing required claim: {roles_claim}")
-
-    roles = payload[roles_claim]
-    if not isinstance(roles, list) or not any("admin" in role.lower() for role in roles):
-        raise HTTPException(status_code=403, detail=f"Access denied: Insufficient permissions")
-
-    return AccessTokenPayload(**payload)
->>>>>>> 266a67a0
+def get_current_user(token: str = Depends(oauth2_scheme)) -> User:
+    access_token = verify_jwt(token)
+    return User(access_token=access_token)