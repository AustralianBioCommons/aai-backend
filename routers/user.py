from typing import Annotated, Any, Dict

from fastapi import APIRouter, Depends, HTTPException
from httpx import AsyncClient
from pydantic import AliasPath, Field
from pydantic import BaseModel as PydanticBaseModel
from sqlmodel import Session

from auth.management import get_management_token
from auth.user_permissions import get_db_user, get_session_user, user_is_general_admin
from config import Settings, get_settings
<<<<<<< HEAD
from db.models import (
    Auth0Role,
    BiocommonsUser,
    GroupMembership,
    Platform,
    PlatformMembership,
)
=======
from db.models import GroupMembership, Platform, PlatformMembership
>>>>>>> 4137b9ed
from db.setup import get_db_session
from db.types import ApprovalStatusEnum
from schemas.biocommons import Auth0UserData
from schemas.user import SessionUser

router = APIRouter(
    prefix="/me", tags=["user"], responses={401: {"description": "Unauthorized"}}
)


class PlatformMembershipData(PydanticBaseModel):
    platform_id: str
    approval_status: str


class GroupMembershipData(PydanticBaseModel):
    """
    Data model for group membership, when returned from the API.
    Should be created automatically from GroupMembership when
    setting a response_model on a route.
    """
    group_id: str
    approval_status: str
    # Get group_name from the nested group object
    group_name: str = Field(validation_alias=AliasPath("group", "name"))


class CombinedMembershipData(PydanticBaseModel):
    platforms: list[PlatformMembershipData]
    groups: list[GroupMembershipData]


async def get_user_data(
    user: SessionUser, settings: Annotated[Settings, Depends(get_settings)]
) -> Auth0UserData:
    """Fetch and return user data from Auth0."""
    url = f"https://{settings.auth0_domain}/api/v2/users/{user.access_token.sub}"
    token = get_management_token(settings=settings)
    headers = {"Authorization": f"Bearer {token}"}

    try:
        async with AsyncClient() as client:
            response = await client.get(url, headers=headers)
            if response.status_code != 200:
                raise HTTPException(
                    status_code=403,
                    detail="Failed to fetch user data",
                )
            return Auth0UserData(**response.json())
    except HTTPException:
        raise
    except Exception as e:
        raise HTTPException(
            status_code=403, detail=f"Failed to fetch user data: {str(e)}"
        )


async def update_user_metadata(
    user_id: str, token: str, metadata: Dict[str, Any]
) -> Dict[str, Any]:
    """Utility function to update user metadata in Auth0."""
    url = f"https://{get_settings().auth0_domain}/api/v2/users/{user_id}"
    headers = {
        "Authorization": f"Bearer {token}",
        "Content-Type": "application/json",
    }
    try:
        async with AsyncClient() as client:
            response = await client.patch(
                url, headers=headers, json={"app_metadata": metadata}
            )
            if response.status_code != 200:
                raise HTTPException(
                    status_code=403,
                    detail="Failed to update user metadata",
                )
            return response.json()
    except HTTPException:
        raise
    except Exception as e:
        raise HTTPException(
            status_code=403,
            detail=f"Failed to update user metadata: {str(e)}",
        )


@router.get("/platforms",
            response_model=list[PlatformMembershipData],)
async def get_platforms(
        user: Annotated[SessionUser, Depends(get_session_user)],
        db_session: Annotated[Session, Depends(get_db_session)],
):
    return PlatformMembership.get_by_user_id(user_id=user.access_token.sub, session=db_session)


@router.get(
    "/platforms/approved",
    response_model=list[PlatformMembershipData],
)
async def get_approved_platforms(
        user: Annotated[SessionUser, Depends(get_session_user)],
        db_session: Annotated[Session, Depends(get_db_session)],
):
    """Get approved platforms for the current user."""
    return PlatformMembership.get_by_user_id(user_id=user.access_token.sub,
                                              approval_status=ApprovalStatusEnum.APPROVED,
                                              session=db_session)


@router.get(
    "/platforms/pending",
    response_model=list[PlatformMembershipData],
)
async def get_pending_platforms(
        user: Annotated[SessionUser, Depends(get_session_user)],
        db_session: Annotated[Session, Depends(get_db_session)],
):
    """Get pending platforms for the current user."""
    return PlatformMembership.get_by_user_id(user_id=user.access_token.sub,
                                              approval_status=ApprovalStatusEnum.PENDING,
                                              session=db_session)


@router.get(
    "/platforms/admin-roles",
    description="Get platforms for which the current user has admin privileges.",
)
async def get_admin_platforms(
    user: Annotated[SessionUser, Depends(get_session_user)],
    db_session: Annotated[Session, Depends(get_db_session)],
):
    """Get platforms for which the current user has admin privileges."""
    user_roles = user.access_token.biocommons_roles
    return Platform.get_for_admin_roles(role_names=user_roles, session=db_session)


@router.get("/groups",
            response_model=list[GroupMembershipData],)
async def get_groups(
        user: Annotated[SessionUser, Depends(get_session_user)],
        db_session: Annotated[Session, Depends(get_db_session)],
):
    return GroupMembership.get_by_user_id(user_id=user.access_token.sub, session=db_session)



@router.get("/groups/approved",
            response_model=list[GroupMembershipData],)
async def get_approved_groups(
        user: Annotated[SessionUser, Depends(get_session_user)],
        db_session: Annotated[Session, Depends(get_db_session)],
):
    return GroupMembership.get_by_user_id(user_id=user.access_token.sub,
                                         approval_status=ApprovalStatusEnum.APPROVED,
                                         session=db_session)


@router.get("/groups/pending",
            response_model=list[GroupMembershipData],)
async def get_pending_groups(
        user: Annotated[SessionUser, Depends(get_session_user)],
        db_session: Annotated[Session, Depends(get_db_session)],
):
<<<<<<< HEAD
    query = _get_user_groups(user_id=user.access_token.sub,
                             approval_status=ApprovalStatusEnum.PENDING)
    return db_session.exec(query).all()


@router.get("/is-general-admin")
async def check_is_general_admin(
    user: Annotated[SessionUser, Depends(get_session_user)],
    db_user: Annotated[BiocommonsUser, Depends(get_db_user)],
    db_session: Annotated[Session, Depends(get_db_session)],
    settings: Annotated[Settings, Depends(get_settings)],
):
    """Check if the current user has general admin privileges."""
    try:
        validated = user_is_general_admin(user, settings, db_user=db_user, db_session=db_session)
        if validated:
            return True
    except HTTPException:
        return False
=======
    return GroupMembership.get_by_user_id(user_id=user.access_token.sub,
                                         approval_status=ApprovalStatusEnum.PENDING,
                                         session=db_session)
>>>>>>> 4137b9ed


@router.get("/all/pending",
            response_model=CombinedMembershipData)
async def get_all_pending(
    user: Annotated[SessionUser, Depends(get_session_user)],
    db_session: Annotated[Session, Depends(get_db_session)],
):
    """Get all pending platforms and groups."""
    platforms = PlatformMembership.get_by_user_id(user_id=user.access_token.sub,
                                                  approval_status=ApprovalStatusEnum.PENDING,
                                                  session=db_session)
    groups = GroupMembership.get_by_user_id(user_id=user.access_token.sub,
                                             approval_status=ApprovalStatusEnum.PENDING,
                                             session=db_session)
    return {"platforms": platforms, "groups": groups}


@router.get("/is-admin")
async def check_is_admin(
    user: Annotated[SessionUser, Depends(get_current_user)],
    settings: Annotated[Settings, Depends(get_settings)],
):
    """Check if the current user has admin privileges."""
    return {"is_admin": user.is_admin(settings)}<|MERGE_RESOLUTION|>--- conflicted
+++ resolved
@@ -9,17 +9,12 @@
 from auth.management import get_management_token
 from auth.user_permissions import get_db_user, get_session_user, user_is_general_admin
 from config import Settings, get_settings
-<<<<<<< HEAD
 from db.models import (
-    Auth0Role,
     BiocommonsUser,
     GroupMembership,
     Platform,
     PlatformMembership,
 )
-=======
-from db.models import GroupMembership, Platform, PlatformMembership
->>>>>>> 4137b9ed
 from db.setup import get_db_session
 from db.types import ApprovalStatusEnum
 from schemas.biocommons import Auth0UserData
@@ -183,10 +178,9 @@
         user: Annotated[SessionUser, Depends(get_session_user)],
         db_session: Annotated[Session, Depends(get_db_session)],
 ):
-<<<<<<< HEAD
-    query = _get_user_groups(user_id=user.access_token.sub,
-                             approval_status=ApprovalStatusEnum.PENDING)
-    return db_session.exec(query).all()
+    return GroupMembership.get_by_user_id(user_id=user.access_token.sub,
+                                          approval_status=ApprovalStatusEnum.PENDING,
+                                          session=db_session)
 
 
 @router.get("/is-general-admin")
@@ -203,11 +197,6 @@
             return True
     except HTTPException:
         return False
-=======
-    return GroupMembership.get_by_user_id(user_id=user.access_token.sub,
-                                         approval_status=ApprovalStatusEnum.PENDING,
-                                         session=db_session)
->>>>>>> 4137b9ed
 
 
 @router.get("/all/pending",
@@ -223,13 +212,4 @@
     groups = GroupMembership.get_by_user_id(user_id=user.access_token.sub,
                                              approval_status=ApprovalStatusEnum.PENDING,
                                              session=db_session)
-    return {"platforms": platforms, "groups": groups}
-
-
-@router.get("/is-admin")
-async def check_is_admin(
-    user: Annotated[SessionUser, Depends(get_current_user)],
-    settings: Annotated[Settings, Depends(get_settings)],
-):
-    """Check if the current user has admin privileges."""
-    return {"is_admin": user.is_admin(settings)}+    return {"platforms": platforms, "groups": groups}