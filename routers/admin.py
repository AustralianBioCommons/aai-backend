--- conflicted
+++ resolved
@@ -1,21 +1,11 @@
 import logging
-<<<<<<< HEAD
-from datetime import datetime
+from datetime import datetime, timezone
 from typing import Annotated, Any
-
-from fastapi import APIRouter, Depends, HTTPException, Path
-from fastapi.params import Query
-from pydantic import BaseModel, Field, ValidationError
-from sqlalchemy import func, or_
-=======
-from datetime import datetime, timezone
-from typing import Annotated
 
 from fastapi import APIRouter, Depends, HTTPException, Path
 from fastapi.params import Query
 from pydantic import BaseModel, Field, ValidationError, field_validator
-from sqlalchemy import alias, false, func, or_
->>>>>>> a674c5a4
+from sqlalchemy import func, or_
 from sqlmodel import Session, select
 
 from auth.validator import get_current_user, user_is_admin
