--- conflicted
+++ resolved
@@ -28,18 +28,13 @@
     PlatformMembership,
 )
 from db.setup import get_db_session
-<<<<<<< HEAD
-from db.types import ApprovalStatusEnum, GroupEnum
-from schemas.biocommons import Auth0UserDataWithMemberships, ServiceIdParam, UserIdParam
-=======
 from db.types import (
     ApprovalStatusEnum,
     GroupEnum,
     GroupMembershipData,
     PlatformMembershipData,
 )
-from schemas.biocommons import Auth0UserDataWithMemberships
->>>>>>> 004a80d5
+from schemas.biocommons import Auth0UserDataWithMemberships, ServiceIdParam, UserIdParam
 from schemas.user import SessionUser
 
 logger = logging.getLogger('uvicorn.error')
@@ -464,39 +459,9 @@
     see the users.
     """
     # Check for missing IDs in the database (e.g. group ID not found) and raise 404
-<<<<<<< HEAD
     query_params.check_missing_ids(db_session)
     users = db_session.exec(user_query).all()
-    return users
-=======
-    user_query.check_missing_ids(db_session)
-    # Always check allowed platforms
-    allowed_platforms_subquery = (
-        select(Platform.id)
-        .join(Platform.admin_roles)
-        .where(Auth0Role.name.in_(admin_roles))
-    )
-
-    platform_access_condition = BiocommonsUser.id.in_(
-        select(PlatformMembership.user_id).where(
-            PlatformMembership.platform_id.in_(allowed_platforms_subquery)
-        )
-    )
-    # Add other queries based on query params
-    query_conditions = [
-        platform_access_condition,
-        *user_query.get_query_conditions()
-    ]
-
-    final_query = (
-        base_query.where(*query_conditions)
-        .distinct()
-        .offset(pagination.start_index)
-        .limit(pagination.per_page)
-    )
-    users = db_session.exec(final_query).all()
     return [BiocommonsUserResponse.from_db_user(user) for user in users]
->>>>>>> 004a80d5
 
 
 # NOTE: This must appear before /users/{user_id} so it takes precedence
@@ -506,18 +471,13 @@
 def get_approved_users(db_session: Annotated[Session, Depends(get_db_session)],
                        admin_user: Annotated[SessionUser, Depends(get_session_user)],
                        pagination: Annotated[PaginationParams, Depends(get_pagination_params)]):
-<<<<<<< HEAD
     user_query = get_filtered_user_query(
         admin_user=admin_user,
         user_query=UserQueryParams(platform_approval_status=ApprovalStatusEnum.APPROVED),
         pagination=pagination,
     )
-    return db_session.exec(user_query).all()
-=======
-    approved_query = UserQueryParams(platform_approval_status=ApprovalStatusEnum.APPROVED).get_complete_query(pagination)
-    users = db_session.exec(approved_query).all()
+    users = db_session.exec(user_query).all()
     return [BiocommonsUserResponse.from_db_user(user) for user in users]
->>>>>>> 004a80d5
 
 
 @router.get("/users/pending",
@@ -525,18 +485,13 @@
 def get_pending_users(db_session: Annotated[Session, Depends(get_db_session)],
                       admin_user: Annotated[SessionUser, Depends(get_session_user)],
                       pagination: Annotated[PaginationParams, Depends(get_pagination_params)]):
-<<<<<<< HEAD
     user_query = get_filtered_user_query(
         admin_user=admin_user,
         user_query=UserQueryParams(platform_approval_status=ApprovalStatusEnum.PENDING),
         pagination=pagination,
     )
-    return db_session.exec(user_query).all()
-=======
-    pending_query = UserQueryParams(platform_approval_status=ApprovalStatusEnum.PENDING).get_complete_query(pagination)
-    users = db_session.exec(pending_query).all()
+    users = db_session.exec(user_query).all()
     return [BiocommonsUserResponse.from_db_user(user) for user in users]
->>>>>>> 004a80d5
 
 
 @router.get("/users/revoked",
@@ -544,18 +499,13 @@
 def get_revoked_users(db_session: Annotated[Session, Depends(get_db_session)],
                       admin_user: Annotated[SessionUser, Depends(get_session_user)],
                       pagination: Annotated[PaginationParams, Depends(get_pagination_params)]):
-<<<<<<< HEAD
     user_query = get_filtered_user_query(
         admin_user=admin_user,
         user_query=UserQueryParams(platform_approval_status=ApprovalStatusEnum.REVOKED),
         pagination=pagination,
     )
-    return db_session.exec(user_query).all()
-=======
-    revoked_query = UserQueryParams(platform_approval_status=ApprovalStatusEnum.REVOKED).get_complete_query(pagination)
-    users = db_session.exec(revoked_query).all()
+    users = db_session.exec(user_query).all()
     return [BiocommonsUserResponse.from_db_user(user) for user in users]
->>>>>>> 004a80d5
 
 
 @router.get("/users/unverified", response_model=list[BiocommonsUserResponse])
@@ -567,18 +517,13 @@
     """
     Return users whose email is not verified
     """
-<<<<<<< HEAD
     user_query = get_filtered_user_query(
         admin_user=admin_user,
         user_query=UserQueryParams(email_verified=False),
         pagination=pagination,
     )
-    return db_session.exec(user_query).all()
-=======
-    query = UserQueryParams(email_verified=False).get_complete_query(pagination)
-    users = db_session.exec(query).all()
+    users = db_session.exec(user_query).all()
     return [BiocommonsUserResponse.from_db_user(user) for user in users]
->>>>>>> 004a80d5
 
 
 @router.get("/users/{user_id}",
