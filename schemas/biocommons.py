--- conflicted
+++ resolved
@@ -252,7 +252,6 @@
         return cls(**auth0_data.model_dump(), platform_memberships=platforms, group_memberships=groups)
 
 
-<<<<<<< HEAD
 class UserProfilePlatformData(BaseModel):
     """
     User-facing platform data - excludes information on approvers/admins.
@@ -333,8 +332,5 @@
         )
 
 
-
-=======
->>>>>>> 88d9b7c6
 UserIdParam = Path(..., pattern=r"^auth0\\|[a-zA-Z0-9]+$")
 ServiceIdParam = Path(..., pattern=r"^[-a-zA-Z0-9_%/]+$")