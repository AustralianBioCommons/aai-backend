version = 1
revision = 3
requires-python = ">=3.13"

[[package]]
name = "aai-backend"
version = "0.1.0"
source = { editable = "." }
dependencies = [
    { name = "alembic" },
    { name = "apscheduler", extra = ["redis", "sqlalchemy"] },
    { name = "authlib" },
    { name = "boto3" },
    { name = "fastapi", extra = ["standard"] },
    { name = "httpx" },
    { name = "itsdangerous" },
<<<<<<< HEAD
    { name = "prometheus-fastapi-instrumentator" },
=======
    { name = "loguru" },
>>>>>>> 925e83d2
    { name = "psycopg", extra = ["binary"] },
    { name = "pydantic-settings" },
    { name = "python-jose" },
    { name = "sqladmin" },
    { name = "sqlmodel" },
]

[package.optional-dependencies]
dev = [
    { name = "freezegun" },
    { name = "mimesis" },
    { name = "moto" },
    { name = "polyfactory" },
    { name = "pre-commit" },
    { name = "pytest" },
    { name = "pytest-asyncio" },
    { name = "pytest-cov" },
    { name = "pytest-mock" },
    { name = "respx" },
    { name = "ruff" },
]

[package.metadata]
requires-dist = [
    { name = "alembic", specifier = ">=1.16.2" },
    { name = "apscheduler", extras = ["redis", "sqlalchemy"], specifier = "~=3.11" },
    { name = "authlib", specifier = ">=1.6.1" },
    { name = "boto3", specifier = ">=1.34.0" },
    { name = "fastapi", extras = ["standard"], specifier = ">=0.115.12" },
    { name = "freezegun", marker = "extra == 'dev'", specifier = ">=1.5.2" },
    { name = "httpx", specifier = ">=0.28.1" },
    { name = "itsdangerous", specifier = ">=2.2.0" },
    { name = "loguru", specifier = ">=0.7.3" },
    { name = "mimesis", marker = "extra == 'dev'", specifier = "~=18.0" },
    { name = "moto", marker = "extra == 'dev'", specifier = ">=5.0.5" },
    { name = "polyfactory", marker = "extra == 'dev'", specifier = ">=2.21.0" },
    { name = "pre-commit", marker = "extra == 'dev'", specifier = ">=3.7.0" },
    { name = "prometheus-fastapi-instrumentator", specifier = ">=6.0.0" },
    { name = "psycopg", extras = ["binary"], specifier = ">=3.2.9" },
    { name = "pydantic-settings", specifier = ">=2.8.1" },
    { name = "pytest", marker = "extra == 'dev'", specifier = ">=8.3.5" },
    { name = "pytest-asyncio", marker = "extra == 'dev'", specifier = "~=1.2" },
    { name = "pytest-cov", marker = "extra == 'dev'", specifier = ">=4.1.0" },
    { name = "pytest-mock", marker = "extra == 'dev'", specifier = ">=3.14.0" },
    { name = "python-jose", specifier = ">=3.4.0" },
    { name = "respx", marker = "extra == 'dev'", specifier = ">=0.22.0" },
    { name = "ruff", marker = "extra == 'dev'", specifier = ">=0.4.4" },
    { name = "sqladmin", specifier = ">=0.21.0" },
    { name = "sqlmodel", specifier = ">=0.0.24" },
]
provides-extras = ["dev"]

[[package]]
name = "alembic"
version = "1.16.2"
source = { registry = "https://pypi.org/simple" }
dependencies = [
    { name = "mako" },
    { name = "sqlalchemy" },
    { name = "typing-extensions" },
]
sdist = { url = "https://files.pythonhosted.org/packages/9c/35/116797ff14635e496bbda0c168987f5326a6555b09312e9b817e360d1f56/alembic-1.16.2.tar.gz", hash = "sha256:e53c38ff88dadb92eb22f8b150708367db731d58ad7e9d417c9168ab516cbed8", size = 1963563, upload-time = "2025-06-16T18:05:08.566Z" }
wheels = [
    { url = "https://files.pythonhosted.org/packages/dd/e2/88e425adac5ad887a087c38d04fe2030010572a3e0e627f8a6e8c33eeda8/alembic-1.16.2-py3-none-any.whl", hash = "sha256:5f42e9bd0afdbd1d5e3ad856c01754530367debdebf21ed6894e34af52b3bb03", size = 242717, upload-time = "2025-06-16T18:05:10.27Z" },
]

[[package]]
name = "annotated-types"
version = "0.7.0"
source = { registry = "https://pypi.org/simple" }
sdist = { url = "https://files.pythonhosted.org/packages/ee/67/531ea369ba64dcff5ec9c3402f9f51bf748cec26dde048a2f973a4eea7f5/annotated_types-0.7.0.tar.gz", hash = "sha256:aff07c09a53a08bc8cfccb9c85b05f1aa9a2a6f23728d790723543408344ce89", size = 16081, upload-time = "2024-05-20T21:33:25.928Z" }
wheels = [
    { url = "https://files.pythonhosted.org/packages/78/b6/6307fbef88d9b5ee7421e68d78a9f162e0da4900bc5f5793f6d3d0e34fb8/annotated_types-0.7.0-py3-none-any.whl", hash = "sha256:1f02e8b43a8fbbc3f3e0d4f0f4bfc8131bcb4eebe8849b8e5c773f3a1c582a53", size = 13643, upload-time = "2024-05-20T21:33:24.1Z" },
]

[[package]]
name = "anyio"
version = "4.9.0"
source = { registry = "https://pypi.org/simple" }
dependencies = [
    { name = "idna" },
    { name = "sniffio" },
]
sdist = { url = "https://files.pythonhosted.org/packages/95/7d/4c1bd541d4dffa1b52bd83fb8527089e097a106fc90b467a7313b105f840/anyio-4.9.0.tar.gz", hash = "sha256:673c0c244e15788651a4ff38710fea9675823028a6f08a5eda409e0c9840a028", size = 190949, upload-time = "2025-03-17T00:02:54.77Z" }
wheels = [
    { url = "https://files.pythonhosted.org/packages/a1/ee/48ca1a7c89ffec8b6a0c5d02b89c305671d5ffd8d3c94acf8b8c408575bb/anyio-4.9.0-py3-none-any.whl", hash = "sha256:9f76d541cad6e36af7beb62e978876f3b41e3e04f2c1fbf0884604c0a9c4d93c", size = 100916, upload-time = "2025-03-17T00:02:52.713Z" },
]

[[package]]
name = "apscheduler"
version = "3.11.0"
source = { registry = "https://pypi.org/simple" }
dependencies = [
    { name = "tzlocal" },
]
sdist = { url = "https://files.pythonhosted.org/packages/4e/00/6d6814ddc19be2df62c8c898c4df6b5b1914f3bd024b780028caa392d186/apscheduler-3.11.0.tar.gz", hash = "sha256:4c622d250b0955a65d5d0eb91c33e6d43fd879834bf541e0a18661ae60460133", size = 107347, upload-time = "2024-11-24T19:39:26.463Z" }
wheels = [
    { url = "https://files.pythonhosted.org/packages/d0/ae/9a053dd9229c0fde6b1f1f33f609ccff1ee79ddda364c756a924c6d8563b/APScheduler-3.11.0-py3-none-any.whl", hash = "sha256:fc134ca32e50f5eadcc4938e3a4545ab19131435e851abb40b34d63d5141c6da", size = 64004, upload-time = "2024-11-24T19:39:24.442Z" },
]

[package.optional-dependencies]
redis = [
    { name = "redis" },
]
sqlalchemy = [
    { name = "sqlalchemy" },
]

[[package]]
name = "authlib"
version = "1.6.1"
source = { registry = "https://pypi.org/simple" }
dependencies = [
    { name = "cryptography" },
]
sdist = { url = "https://files.pythonhosted.org/packages/8e/a1/d8d1c6f8bc922c0b87ae0d933a8ed57be1bef6970894ed79c2852a153cd3/authlib-1.6.1.tar.gz", hash = "sha256:4dffdbb1460ba6ec8c17981a4c67af7d8af131231b5a36a88a1e8c80c111cdfd", size = 159988, upload-time = "2025-07-20T07:38:42.834Z" }
wheels = [
    { url = "https://files.pythonhosted.org/packages/f9/58/cc6a08053f822f98f334d38a27687b69c6655fb05cd74a7a5e70a2aeed95/authlib-1.6.1-py2.py3-none-any.whl", hash = "sha256:e9d2031c34c6309373ab845afc24168fe9e93dc52d252631f52642f21f5ed06e", size = 239299, upload-time = "2025-07-20T07:38:39.259Z" },
]

[[package]]
name = "boto3"
version = "1.39.0"
source = { registry = "https://pypi.org/simple" }
dependencies = [
    { name = "botocore" },
    { name = "jmespath" },
    { name = "s3transfer" },
]
sdist = { url = "https://files.pythonhosted.org/packages/40/87/539247f913632566877bba0673129c09b4dcf65f1c26e3452a713558c188/boto3-1.39.0.tar.gz", hash = "sha256:52a9f07fb9fa60ec6a2be07cd1586a97d8adae2be750121d4c032349cd113221", size = 111824, upload-time = "2025-06-30T19:25:05.069Z" }
wheels = [
    { url = "https://files.pythonhosted.org/packages/ce/74/7eb06cce5879448fbd0585982c37899af3e56f70cb3217b62141b0e2f5fd/boto3-1.39.0-py3-none-any.whl", hash = "sha256:6257f6f7bb87b66342564eab579ce1f0f63a4c1a6f701492f959e59bd7af68e5", size = 139908, upload-time = "2025-06-30T19:25:03.23Z" },
]

[[package]]
name = "botocore"
version = "1.39.0"
source = { registry = "https://pypi.org/simple" }
dependencies = [
    { name = "jmespath" },
    { name = "python-dateutil" },
    { name = "urllib3" },
]
sdist = { url = "https://files.pythonhosted.org/packages/56/97/c34be91a7cd625b913430199c2fe8b8718753b3c4a697ecfb587d89ec499/botocore-1.39.0.tar.gz", hash = "sha256:2b8701e529a80241b989d83262a629d0d91fbd7a06ded63ecc1c9d529a383d57", size = 14095797, upload-time = "2025-06-30T19:24:54.716Z" }
wheels = [
    { url = "https://files.pythonhosted.org/packages/01/b6/dcd0fd188cc28d772e0df23a31ce50af4d358ef31bfee969dc5a033482a5/botocore-1.39.0-py3-none-any.whl", hash = "sha256:d8e72850d3450aeca355b654efb32c8370bf824c1945a61cad2395dc2688581e", size = 13753356, upload-time = "2025-06-30T19:24:49.416Z" },
]

[[package]]
name = "certifi"
version = "2025.6.15"
source = { registry = "https://pypi.org/simple" }
sdist = { url = "https://files.pythonhosted.org/packages/73/f7/f14b46d4bcd21092d7d3ccef689615220d8a08fb25e564b65d20738e672e/certifi-2025.6.15.tar.gz", hash = "sha256:d747aa5a8b9bbbb1bb8c22bb13e22bd1f18e9796defa16bab421f7f7a317323b", size = 158753, upload-time = "2025-06-15T02:45:51.329Z" }
wheels = [
    { url = "https://files.pythonhosted.org/packages/84/ae/320161bd181fc06471eed047ecce67b693fd7515b16d495d8932db763426/certifi-2025.6.15-py3-none-any.whl", hash = "sha256:2e0c7ce7cb5d8f8634ca55d2ba7e6ec2689a2fd6537d8dec1296a477a4910057", size = 157650, upload-time = "2025-06-15T02:45:49.977Z" },
]

[[package]]
name = "cffi"
version = "1.17.1"
source = { registry = "https://pypi.org/simple" }
dependencies = [
    { name = "pycparser" },
]
sdist = { url = "https://files.pythonhosted.org/packages/fc/97/c783634659c2920c3fc70419e3af40972dbaf758daa229a7d6ea6135c90d/cffi-1.17.1.tar.gz", hash = "sha256:1c39c6016c32bc48dd54561950ebd6836e1670f2ae46128f67cf49e789c52824", size = 516621, upload-time = "2024-09-04T20:45:21.852Z" }
wheels = [
    { url = "https://files.pythonhosted.org/packages/8d/f8/dd6c246b148639254dad4d6803eb6a54e8c85c6e11ec9df2cffa87571dbe/cffi-1.17.1-cp313-cp313-macosx_10_13_x86_64.whl", hash = "sha256:f3a2b4222ce6b60e2e8b337bb9596923045681d71e5a082783484d845390938e", size = 182989, upload-time = "2024-09-04T20:44:28.956Z" },
    { url = "https://files.pythonhosted.org/packages/8b/f1/672d303ddf17c24fc83afd712316fda78dc6fce1cd53011b839483e1ecc8/cffi-1.17.1-cp313-cp313-macosx_11_0_arm64.whl", hash = "sha256:0984a4925a435b1da406122d4d7968dd861c1385afe3b45ba82b750f229811e2", size = 178802, upload-time = "2024-09-04T20:44:30.289Z" },
    { url = "https://files.pythonhosted.org/packages/0e/2d/eab2e858a91fdff70533cab61dcff4a1f55ec60425832ddfdc9cd36bc8af/cffi-1.17.1-cp313-cp313-manylinux_2_12_i686.manylinux2010_i686.manylinux_2_17_i686.manylinux2014_i686.whl", hash = "sha256:d01b12eeeb4427d3110de311e1774046ad344f5b1a7403101878976ecd7a10f3", size = 454792, upload-time = "2024-09-04T20:44:32.01Z" },
    { url = "https://files.pythonhosted.org/packages/75/b2/fbaec7c4455c604e29388d55599b99ebcc250a60050610fadde58932b7ee/cffi-1.17.1-cp313-cp313-manylinux_2_17_aarch64.manylinux2014_aarch64.whl", hash = "sha256:706510fe141c86a69c8ddc029c7910003a17353970cff3b904ff0686a5927683", size = 478893, upload-time = "2024-09-04T20:44:33.606Z" },
    { url = "https://files.pythonhosted.org/packages/4f/b7/6e4a2162178bf1935c336d4da8a9352cccab4d3a5d7914065490f08c0690/cffi-1.17.1-cp313-cp313-manylinux_2_17_ppc64le.manylinux2014_ppc64le.whl", hash = "sha256:de55b766c7aa2e2a3092c51e0483d700341182f08e67c63630d5b6f200bb28e5", size = 485810, upload-time = "2024-09-04T20:44:35.191Z" },
    { url = "https://files.pythonhosted.org/packages/c7/8a/1d0e4a9c26e54746dc08c2c6c037889124d4f59dffd853a659fa545f1b40/cffi-1.17.1-cp313-cp313-manylinux_2_17_s390x.manylinux2014_s390x.whl", hash = "sha256:c59d6e989d07460165cc5ad3c61f9fd8f1b4796eacbd81cee78957842b834af4", size = 471200, upload-time = "2024-09-04T20:44:36.743Z" },
    { url = "https://files.pythonhosted.org/packages/26/9f/1aab65a6c0db35f43c4d1b4f580e8df53914310afc10ae0397d29d697af4/cffi-1.17.1-cp313-cp313-manylinux_2_17_x86_64.manylinux2014_x86_64.whl", hash = "sha256:dd398dbc6773384a17fe0d3e7eeb8d1a21c2200473ee6806bb5e6a8e62bb73dd", size = 479447, upload-time = "2024-09-04T20:44:38.492Z" },
    { url = "https://files.pythonhosted.org/packages/5f/e4/fb8b3dd8dc0e98edf1135ff067ae070bb32ef9d509d6cb0f538cd6f7483f/cffi-1.17.1-cp313-cp313-musllinux_1_1_aarch64.whl", hash = "sha256:3edc8d958eb099c634dace3c7e16560ae474aa3803a5df240542b305d14e14ed", size = 484358, upload-time = "2024-09-04T20:44:40.046Z" },
    { url = "https://files.pythonhosted.org/packages/f1/47/d7145bf2dc04684935d57d67dff9d6d795b2ba2796806bb109864be3a151/cffi-1.17.1-cp313-cp313-musllinux_1_1_x86_64.whl", hash = "sha256:72e72408cad3d5419375fc87d289076ee319835bdfa2caad331e377589aebba9", size = 488469, upload-time = "2024-09-04T20:44:41.616Z" },
    { url = "https://files.pythonhosted.org/packages/bf/ee/f94057fa6426481d663b88637a9a10e859e492c73d0384514a17d78ee205/cffi-1.17.1-cp313-cp313-win32.whl", hash = "sha256:e03eab0a8677fa80d646b5ddece1cbeaf556c313dcfac435ba11f107ba117b5d", size = 172475, upload-time = "2024-09-04T20:44:43.733Z" },
    { url = "https://files.pythonhosted.org/packages/7c/fc/6a8cb64e5f0324877d503c854da15d76c1e50eb722e320b15345c4d0c6de/cffi-1.17.1-cp313-cp313-win_amd64.whl", hash = "sha256:f6a16c31041f09ead72d69f583767292f750d24913dadacf5756b966aacb3f1a", size = 182009, upload-time = "2024-09-04T20:44:45.309Z" },
]

[[package]]
name = "cfgv"
version = "3.4.0"
source = { registry = "https://pypi.org/simple" }
sdist = { url = "https://files.pythonhosted.org/packages/11/74/539e56497d9bd1d484fd863dd69cbbfa653cd2aa27abfe35653494d85e94/cfgv-3.4.0.tar.gz", hash = "sha256:e52591d4c5f5dead8e0f673fb16db7949d2cfb3f7da4582893288f0ded8fe560", size = 7114, upload-time = "2023-08-12T20:38:17.776Z" }
wheels = [
    { url = "https://files.pythonhosted.org/packages/c5/55/51844dd50c4fc7a33b653bfaba4c2456f06955289ca770a5dbd5fd267374/cfgv-3.4.0-py2.py3-none-any.whl", hash = "sha256:b7265b1f29fd3316bfcd2b330d63d024f2bfd8bcb8b0272f8e19a504856c48f9", size = 7249, upload-time = "2023-08-12T20:38:16.269Z" },
]

[[package]]
name = "charset-normalizer"
version = "3.4.2"
source = { registry = "https://pypi.org/simple" }
sdist = { url = "https://files.pythonhosted.org/packages/e4/33/89c2ced2b67d1c2a61c19c6751aa8902d46ce3dacb23600a283619f5a12d/charset_normalizer-3.4.2.tar.gz", hash = "sha256:5baececa9ecba31eff645232d59845c07aa030f0c81ee70184a90d35099a0e63", size = 126367, upload-time = "2025-05-02T08:34:42.01Z" }
wheels = [
    { url = "https://files.pythonhosted.org/packages/ea/12/a93df3366ed32db1d907d7593a94f1fe6293903e3e92967bebd6950ed12c/charset_normalizer-3.4.2-cp313-cp313-macosx_10_13_universal2.whl", hash = "sha256:926ca93accd5d36ccdabd803392ddc3e03e6d4cd1cf17deff3b989ab8e9dbcf0", size = 199622, upload-time = "2025-05-02T08:32:56.363Z" },
    { url = "https://files.pythonhosted.org/packages/04/93/bf204e6f344c39d9937d3c13c8cd5bbfc266472e51fc8c07cb7f64fcd2de/charset_normalizer-3.4.2-cp313-cp313-manylinux_2_17_aarch64.manylinux2014_aarch64.whl", hash = "sha256:eba9904b0f38a143592d9fc0e19e2df0fa2e41c3c3745554761c5f6447eedabf", size = 143435, upload-time = "2025-05-02T08:32:58.551Z" },
    { url = "https://files.pythonhosted.org/packages/22/2a/ea8a2095b0bafa6c5b5a55ffdc2f924455233ee7b91c69b7edfcc9e02284/charset_normalizer-3.4.2-cp313-cp313-manylinux_2_17_ppc64le.manylinux2014_ppc64le.whl", hash = "sha256:3fddb7e2c84ac87ac3a947cb4e66d143ca5863ef48e4a5ecb83bd48619e4634e", size = 153653, upload-time = "2025-05-02T08:33:00.342Z" },
    { url = "https://files.pythonhosted.org/packages/b6/57/1b090ff183d13cef485dfbe272e2fe57622a76694061353c59da52c9a659/charset_normalizer-3.4.2-cp313-cp313-manylinux_2_17_s390x.manylinux2014_s390x.whl", hash = "sha256:98f862da73774290f251b9df8d11161b6cf25b599a66baf087c1ffe340e9bfd1", size = 146231, upload-time = "2025-05-02T08:33:02.081Z" },
    { url = "https://files.pythonhosted.org/packages/e2/28/ffc026b26f441fc67bd21ab7f03b313ab3fe46714a14b516f931abe1a2d8/charset_normalizer-3.4.2-cp313-cp313-manylinux_2_17_x86_64.manylinux2014_x86_64.whl", hash = "sha256:6c9379d65defcab82d07b2a9dfbfc2e95bc8fe0ebb1b176a3190230a3ef0e07c", size = 148243, upload-time = "2025-05-02T08:33:04.063Z" },
    { url = "https://files.pythonhosted.org/packages/c0/0f/9abe9bd191629c33e69e47c6ef45ef99773320e9ad8e9cb08b8ab4a8d4cb/charset_normalizer-3.4.2-cp313-cp313-manylinux_2_5_i686.manylinux1_i686.manylinux_2_17_i686.manylinux2014_i686.whl", hash = "sha256:e635b87f01ebc977342e2697d05b56632f5f879a4f15955dfe8cef2448b51691", size = 150442, upload-time = "2025-05-02T08:33:06.418Z" },
    { url = "https://files.pythonhosted.org/packages/67/7c/a123bbcedca91d5916c056407f89a7f5e8fdfce12ba825d7d6b9954a1a3c/charset_normalizer-3.4.2-cp313-cp313-musllinux_1_2_aarch64.whl", hash = "sha256:1c95a1e2902a8b722868587c0e1184ad5c55631de5afc0eb96bc4b0d738092c0", size = 145147, upload-time = "2025-05-02T08:33:08.183Z" },
    { url = "https://files.pythonhosted.org/packages/ec/fe/1ac556fa4899d967b83e9893788e86b6af4d83e4726511eaaad035e36595/charset_normalizer-3.4.2-cp313-cp313-musllinux_1_2_i686.whl", hash = "sha256:ef8de666d6179b009dce7bcb2ad4c4a779f113f12caf8dc77f0162c29d20490b", size = 153057, upload-time = "2025-05-02T08:33:09.986Z" },
    { url = "https://files.pythonhosted.org/packages/2b/ff/acfc0b0a70b19e3e54febdd5301a98b72fa07635e56f24f60502e954c461/charset_normalizer-3.4.2-cp313-cp313-musllinux_1_2_ppc64le.whl", hash = "sha256:32fc0341d72e0f73f80acb0a2c94216bd704f4f0bce10aedea38f30502b271ff", size = 156454, upload-time = "2025-05-02T08:33:11.814Z" },
    { url = "https://files.pythonhosted.org/packages/92/08/95b458ce9c740d0645feb0e96cea1f5ec946ea9c580a94adfe0b617f3573/charset_normalizer-3.4.2-cp313-cp313-musllinux_1_2_s390x.whl", hash = "sha256:289200a18fa698949d2b39c671c2cc7a24d44096784e76614899a7ccf2574b7b", size = 154174, upload-time = "2025-05-02T08:33:13.707Z" },
    { url = "https://files.pythonhosted.org/packages/78/be/8392efc43487ac051eee6c36d5fbd63032d78f7728cb37aebcc98191f1ff/charset_normalizer-3.4.2-cp313-cp313-musllinux_1_2_x86_64.whl", hash = "sha256:4a476b06fbcf359ad25d34a057b7219281286ae2477cc5ff5e3f70a246971148", size = 149166, upload-time = "2025-05-02T08:33:15.458Z" },
    { url = "https://files.pythonhosted.org/packages/44/96/392abd49b094d30b91d9fbda6a69519e95802250b777841cf3bda8fe136c/charset_normalizer-3.4.2-cp313-cp313-win32.whl", hash = "sha256:aaeeb6a479c7667fbe1099af9617c83aaca22182d6cf8c53966491a0f1b7ffb7", size = 98064, upload-time = "2025-05-02T08:33:17.06Z" },
    { url = "https://files.pythonhosted.org/packages/e9/b0/0200da600134e001d91851ddc797809e2fe0ea72de90e09bec5a2fbdaccb/charset_normalizer-3.4.2-cp313-cp313-win_amd64.whl", hash = "sha256:aa6af9e7d59f9c12b33ae4e9450619cf2488e2bbe9b44030905877f0b2324980", size = 105641, upload-time = "2025-05-02T08:33:18.753Z" },
    { url = "https://files.pythonhosted.org/packages/20/94/c5790835a017658cbfabd07f3bfb549140c3ac458cfc196323996b10095a/charset_normalizer-3.4.2-py3-none-any.whl", hash = "sha256:7f56930ab0abd1c45cd15be65cc741c28b1c9a34876ce8c17a2fa107810c0af0", size = 52626, upload-time = "2025-05-02T08:34:40.053Z" },
]

[[package]]
name = "click"
version = "8.2.1"
source = { registry = "https://pypi.org/simple" }
dependencies = [
    { name = "colorama", marker = "sys_platform == 'win32'" },
]
sdist = { url = "https://files.pythonhosted.org/packages/60/6c/8ca2efa64cf75a977a0d7fac081354553ebe483345c734fb6b6515d96bbc/click-8.2.1.tar.gz", hash = "sha256:27c491cc05d968d271d5a1db13e3b5a184636d9d930f148c50b038f0d0646202", size = 286342, upload-time = "2025-05-20T23:19:49.832Z" }
wheels = [
    { url = "https://files.pythonhosted.org/packages/85/32/10bb5764d90a8eee674e9dc6f4db6a0ab47c8c4d0d83c27f7c39ac415a4d/click-8.2.1-py3-none-any.whl", hash = "sha256:61a3265b914e850b85317d0b3109c7f8cd35a670f963866005d6ef1d5175a12b", size = 102215, upload-time = "2025-05-20T23:19:47.796Z" },
]

[[package]]
name = "colorama"
version = "0.4.6"
source = { registry = "https://pypi.org/simple" }
sdist = { url = "https://files.pythonhosted.org/packages/d8/53/6f443c9a4a8358a93a6792e2acffb9d9d5cb0a5cfd8802644b7b1c9a02e4/colorama-0.4.6.tar.gz", hash = "sha256:08695f5cb7ed6e0531a20572697297273c47b8cae5a63ffc6d6ed5c201be6e44", size = 27697, upload-time = "2022-10-25T02:36:22.414Z" }
wheels = [
    { url = "https://files.pythonhosted.org/packages/d1/d6/3965ed04c63042e047cb6a3e6ed1a63a35087b6a609aa3a15ed8ac56c221/colorama-0.4.6-py2.py3-none-any.whl", hash = "sha256:4f1d9991f5acc0ca119f9d443620b77f9d6b33703e51011c16baf57afb285fc6", size = 25335, upload-time = "2022-10-25T02:36:20.889Z" },
]

[[package]]
name = "coverage"
version = "7.9.1"
source = { registry = "https://pypi.org/simple" }
sdist = { url = "https://files.pythonhosted.org/packages/e7/e0/98670a80884f64578f0c22cd70c5e81a6e07b08167721c7487b4d70a7ca0/coverage-7.9.1.tar.gz", hash = "sha256:6cf43c78c4282708a28e466316935ec7489a9c487518a77fa68f716c67909cec", size = 813650, upload-time = "2025-06-13T13:02:28.627Z" }
wheels = [
    { url = "https://files.pythonhosted.org/packages/d0/a7/a027970c991ca90f24e968999f7d509332daf6b8c3533d68633930aaebac/coverage-7.9.1-cp313-cp313-macosx_10_13_x86_64.whl", hash = "sha256:31324f18d5969feef7344a932c32428a2d1a3e50b15a6404e97cba1cc9b2c631", size = 212358, upload-time = "2025-06-13T13:01:30.909Z" },
    { url = "https://files.pythonhosted.org/packages/f2/48/6aaed3651ae83b231556750280682528fea8ac7f1232834573472d83e459/coverage-7.9.1-cp313-cp313-macosx_11_0_arm64.whl", hash = "sha256:0c804506d624e8a20fb3108764c52e0eef664e29d21692afa375e0dd98dc384f", size = 212620, upload-time = "2025-06-13T13:01:32.256Z" },
    { url = "https://files.pythonhosted.org/packages/6c/2a/f4b613f3b44d8b9f144847c89151992b2b6b79cbc506dee89ad0c35f209d/coverage-7.9.1-cp313-cp313-manylinux_2_17_aarch64.manylinux2014_aarch64.whl", hash = "sha256:ef64c27bc40189f36fcc50c3fb8f16ccda73b6a0b80d9bd6e6ce4cffcd810bbd", size = 245788, upload-time = "2025-06-13T13:01:33.948Z" },
    { url = "https://files.pythonhosted.org/packages/04/d2/de4fdc03af5e4e035ef420ed26a703c6ad3d7a07aff2e959eb84e3b19ca8/coverage-7.9.1-cp313-cp313-manylinux_2_5_i686.manylinux1_i686.manylinux_2_17_i686.manylinux2014_i686.whl", hash = "sha256:d4fe2348cc6ec372e25adec0219ee2334a68d2f5222e0cba9c0d613394e12d86", size = 243001, upload-time = "2025-06-13T13:01:35.285Z" },
    { url = "https://files.pythonhosted.org/packages/f5/e8/eed18aa5583b0423ab7f04e34659e51101135c41cd1dcb33ac1d7013a6d6/coverage-7.9.1-cp313-cp313-manylinux_2_5_x86_64.manylinux1_x86_64.manylinux_2_17_x86_64.manylinux2014_x86_64.whl", hash = "sha256:34ed2186fe52fcc24d4561041979a0dec69adae7bce2ae8d1c49eace13e55c43", size = 244985, upload-time = "2025-06-13T13:01:36.712Z" },
    { url = "https://files.pythonhosted.org/packages/17/f8/ae9e5cce8885728c934eaa58ebfa8281d488ef2afa81c3dbc8ee9e6d80db/coverage-7.9.1-cp313-cp313-musllinux_1_2_aarch64.whl", hash = "sha256:25308bd3d00d5eedd5ae7d4357161f4df743e3c0240fa773ee1b0f75e6c7c0f1", size = 245152, upload-time = "2025-06-13T13:01:39.303Z" },
    { url = "https://files.pythonhosted.org/packages/5a/c8/272c01ae792bb3af9b30fac14d71d63371db227980682836ec388e2c57c0/coverage-7.9.1-cp313-cp313-musllinux_1_2_i686.whl", hash = "sha256:73e9439310f65d55a5a1e0564b48e34f5369bee943d72c88378f2d576f5a5751", size = 243123, upload-time = "2025-06-13T13:01:40.727Z" },
    { url = "https://files.pythonhosted.org/packages/8c/d0/2819a1e3086143c094ab446e3bdf07138527a7b88cb235c488e78150ba7a/coverage-7.9.1-cp313-cp313-musllinux_1_2_x86_64.whl", hash = "sha256:37ab6be0859141b53aa89412a82454b482c81cf750de4f29223d52268a86de67", size = 244506, upload-time = "2025-06-13T13:01:42.184Z" },
    { url = "https://files.pythonhosted.org/packages/8b/4e/9f6117b89152df7b6112f65c7a4ed1f2f5ec8e60c4be8f351d91e7acc848/coverage-7.9.1-cp313-cp313-win32.whl", hash = "sha256:64bdd969456e2d02a8b08aa047a92d269c7ac1f47e0c977675d550c9a0863643", size = 214766, upload-time = "2025-06-13T13:01:44.482Z" },
    { url = "https://files.pythonhosted.org/packages/27/0f/4b59f7c93b52c2c4ce7387c5a4e135e49891bb3b7408dcc98fe44033bbe0/coverage-7.9.1-cp313-cp313-win_amd64.whl", hash = "sha256:be9e3f68ca9edb897c2184ad0eee815c635565dbe7a0e7e814dc1f7cbab92c0a", size = 215568, upload-time = "2025-06-13T13:01:45.772Z" },
    { url = "https://files.pythonhosted.org/packages/09/1e/9679826336f8c67b9c39a359352882b24a8a7aee48d4c9cad08d38d7510f/coverage-7.9.1-cp313-cp313-win_arm64.whl", hash = "sha256:1c503289ffef1d5105d91bbb4d62cbe4b14bec4d13ca225f9c73cde9bb46207d", size = 213939, upload-time = "2025-06-13T13:01:47.087Z" },
    { url = "https://files.pythonhosted.org/packages/bb/5b/5c6b4e7a407359a2e3b27bf9c8a7b658127975def62077d441b93a30dbe8/coverage-7.9.1-cp313-cp313t-macosx_10_13_x86_64.whl", hash = "sha256:0b3496922cb5f4215bf5caaef4cf12364a26b0be82e9ed6d050f3352cf2d7ef0", size = 213079, upload-time = "2025-06-13T13:01:48.554Z" },
    { url = "https://files.pythonhosted.org/packages/a2/22/1e2e07279fd2fd97ae26c01cc2186e2258850e9ec125ae87184225662e89/coverage-7.9.1-cp313-cp313t-macosx_11_0_arm64.whl", hash = "sha256:9565c3ab1c93310569ec0d86b017f128f027cab0b622b7af288696d7ed43a16d", size = 213299, upload-time = "2025-06-13T13:01:49.997Z" },
    { url = "https://files.pythonhosted.org/packages/14/c0/4c5125a4b69d66b8c85986d3321520f628756cf524af810baab0790c7647/coverage-7.9.1-cp313-cp313t-manylinux_2_17_aarch64.manylinux2014_aarch64.whl", hash = "sha256:2241ad5dbf79ae1d9c08fe52b36d03ca122fb9ac6bca0f34439e99f8327ac89f", size = 256535, upload-time = "2025-06-13T13:01:51.314Z" },
    { url = "https://files.pythonhosted.org/packages/81/8b/e36a04889dda9960be4263e95e777e7b46f1bb4fc32202612c130a20c4da/coverage-7.9.1-cp313-cp313t-manylinux_2_5_i686.manylinux1_i686.manylinux_2_17_i686.manylinux2014_i686.whl", hash = "sha256:3bb5838701ca68b10ebc0937dbd0eb81974bac54447c55cd58dea5bca8451029", size = 252756, upload-time = "2025-06-13T13:01:54.403Z" },
    { url = "https://files.pythonhosted.org/packages/98/82/be04eff8083a09a4622ecd0e1f31a2c563dbea3ed848069e7b0445043a70/coverage-7.9.1-cp313-cp313t-manylinux_2_5_x86_64.manylinux1_x86_64.manylinux_2_17_x86_64.manylinux2014_x86_64.whl", hash = "sha256:b30a25f814591a8c0c5372c11ac8967f669b97444c47fd794926e175c4047ece", size = 254912, upload-time = "2025-06-13T13:01:56.769Z" },
    { url = "https://files.pythonhosted.org/packages/0f/25/c26610a2c7f018508a5ab958e5b3202d900422cf7cdca7670b6b8ca4e8df/coverage-7.9.1-cp313-cp313t-musllinux_1_2_aarch64.whl", hash = "sha256:2d04b16a6062516df97969f1ae7efd0de9c31eb6ebdceaa0d213b21c0ca1a683", size = 256144, upload-time = "2025-06-13T13:01:58.19Z" },
    { url = "https://files.pythonhosted.org/packages/c5/8b/fb9425c4684066c79e863f1e6e7ecebb49e3a64d9f7f7860ef1688c56f4a/coverage-7.9.1-cp313-cp313t-musllinux_1_2_i686.whl", hash = "sha256:7931b9e249edefb07cd6ae10c702788546341d5fe44db5b6108a25da4dca513f", size = 254257, upload-time = "2025-06-13T13:01:59.645Z" },
    { url = "https://files.pythonhosted.org/packages/93/df/27b882f54157fc1131e0e215b0da3b8d608d9b8ef79a045280118a8f98fe/coverage-7.9.1-cp313-cp313t-musllinux_1_2_x86_64.whl", hash = "sha256:52e92b01041151bf607ee858e5a56c62d4b70f4dac85b8c8cb7fb8a351ab2c10", size = 255094, upload-time = "2025-06-13T13:02:01.37Z" },
    { url = "https://files.pythonhosted.org/packages/41/5f/cad1c3dbed8b3ee9e16fa832afe365b4e3eeab1fb6edb65ebbf745eabc92/coverage-7.9.1-cp313-cp313t-win32.whl", hash = "sha256:684e2110ed84fd1ca5f40e89aa44adf1729dc85444004111aa01866507adf363", size = 215437, upload-time = "2025-06-13T13:02:02.905Z" },
    { url = "https://files.pythonhosted.org/packages/99/4d/fad293bf081c0e43331ca745ff63673badc20afea2104b431cdd8c278b4c/coverage-7.9.1-cp313-cp313t-win_amd64.whl", hash = "sha256:437c576979e4db840539674e68c84b3cda82bc824dd138d56bead1435f1cb5d7", size = 216605, upload-time = "2025-06-13T13:02:05.638Z" },
    { url = "https://files.pythonhosted.org/packages/1f/56/4ee027d5965fc7fc126d7ec1187529cc30cc7d740846e1ecb5e92d31b224/coverage-7.9.1-cp313-cp313t-win_arm64.whl", hash = "sha256:18a0912944d70aaf5f399e350445738a1a20b50fbea788f640751c2ed9208b6c", size = 214392, upload-time = "2025-06-13T13:02:07.642Z" },
    { url = "https://files.pythonhosted.org/packages/08/b8/7ddd1e8ba9701dea08ce22029917140e6f66a859427406579fd8d0ca7274/coverage-7.9.1-py3-none-any.whl", hash = "sha256:66b974b145aa189516b6bf2d8423e888b742517d37872f6ee4c5be0073bd9a3c", size = 204000, upload-time = "2025-06-13T13:02:27.173Z" },
]

[[package]]
name = "cryptography"
version = "45.0.4"
source = { registry = "https://pypi.org/simple" }
dependencies = [
    { name = "cffi", marker = "platform_python_implementation != 'PyPy'" },
]
sdist = { url = "https://files.pythonhosted.org/packages/fe/c8/a2a376a8711c1e11708b9c9972e0c3223f5fc682552c82d8db844393d6ce/cryptography-45.0.4.tar.gz", hash = "sha256:7405ade85c83c37682c8fe65554759800a4a8c54b2d96e0f8ad114d31b808d57", size = 744890, upload-time = "2025-06-10T00:03:51.297Z" }
wheels = [
    { url = "https://files.pythonhosted.org/packages/cc/1c/92637793de053832523b410dbe016d3f5c11b41d0cf6eef8787aabb51d41/cryptography-45.0.4-cp311-abi3-macosx_10_9_universal2.whl", hash = "sha256:425a9a6ac2823ee6e46a76a21a4e8342d8fa5c01e08b823c1f19a8b74f096069", size = 7055712, upload-time = "2025-06-10T00:02:38.826Z" },
    { url = "https://files.pythonhosted.org/packages/ba/14/93b69f2af9ba832ad6618a03f8a034a5851dc9a3314336a3d71c252467e1/cryptography-45.0.4-cp311-abi3-manylinux2014_aarch64.manylinux_2_17_aarch64.whl", hash = "sha256:680806cf63baa0039b920f4976f5f31b10e772de42f16310a6839d9f21a26b0d", size = 4205335, upload-time = "2025-06-10T00:02:41.64Z" },
    { url = "https://files.pythonhosted.org/packages/67/30/fae1000228634bf0b647fca80403db5ca9e3933b91dd060570689f0bd0f7/cryptography-45.0.4-cp311-abi3-manylinux2014_x86_64.manylinux_2_17_x86_64.whl", hash = "sha256:4ca0f52170e821bc8da6fc0cc565b7bb8ff8d90d36b5e9fdd68e8a86bdf72036", size = 4431487, upload-time = "2025-06-10T00:02:43.696Z" },
    { url = "https://files.pythonhosted.org/packages/6d/5a/7dffcf8cdf0cb3c2430de7404b327e3db64735747d641fc492539978caeb/cryptography-45.0.4-cp311-abi3-manylinux_2_28_aarch64.whl", hash = "sha256:f3fe7a5ae34d5a414957cc7f457e2b92076e72938423ac64d215722f6cf49a9e", size = 4208922, upload-time = "2025-06-10T00:02:45.334Z" },
    { url = "https://files.pythonhosted.org/packages/c6/f3/528729726eb6c3060fa3637253430547fbaaea95ab0535ea41baa4a6fbd8/cryptography-45.0.4-cp311-abi3-manylinux_2_28_armv7l.manylinux_2_31_armv7l.whl", hash = "sha256:25eb4d4d3e54595dc8adebc6bbd5623588991d86591a78c2548ffb64797341e2", size = 3900433, upload-time = "2025-06-10T00:02:47.359Z" },
    { url = "https://files.pythonhosted.org/packages/d9/4a/67ba2e40f619e04d83c32f7e1d484c1538c0800a17c56a22ff07d092ccc1/cryptography-45.0.4-cp311-abi3-manylinux_2_28_x86_64.whl", hash = "sha256:ce1678a2ccbe696cf3af15a75bb72ee008d7ff183c9228592ede9db467e64f1b", size = 4464163, upload-time = "2025-06-10T00:02:49.412Z" },
    { url = "https://files.pythonhosted.org/packages/7e/9a/b4d5aa83661483ac372464809c4b49b5022dbfe36b12fe9e323ca8512420/cryptography-45.0.4-cp311-abi3-manylinux_2_34_aarch64.whl", hash = "sha256:49fe9155ab32721b9122975e168a6760d8ce4cffe423bcd7ca269ba41b5dfac1", size = 4208687, upload-time = "2025-06-10T00:02:50.976Z" },
    { url = "https://files.pythonhosted.org/packages/db/b7/a84bdcd19d9c02ec5807f2ec2d1456fd8451592c5ee353816c09250e3561/cryptography-45.0.4-cp311-abi3-manylinux_2_34_x86_64.whl", hash = "sha256:2882338b2a6e0bd337052e8b9007ced85c637da19ef9ecaf437744495c8c2999", size = 4463623, upload-time = "2025-06-10T00:02:52.542Z" },
    { url = "https://files.pythonhosted.org/packages/d8/84/69707d502d4d905021cac3fb59a316344e9f078b1da7fb43ecde5e10840a/cryptography-45.0.4-cp311-abi3-musllinux_1_2_aarch64.whl", hash = "sha256:23b9c3ea30c3ed4db59e7b9619272e94891f8a3a5591d0b656a7582631ccf750", size = 4332447, upload-time = "2025-06-10T00:02:54.63Z" },
    { url = "https://files.pythonhosted.org/packages/f3/ee/d4f2ab688e057e90ded24384e34838086a9b09963389a5ba6854b5876598/cryptography-45.0.4-cp311-abi3-musllinux_1_2_x86_64.whl", hash = "sha256:b0a97c927497e3bc36b33987abb99bf17a9a175a19af38a892dc4bbb844d7ee2", size = 4572830, upload-time = "2025-06-10T00:02:56.689Z" },
    { url = "https://files.pythonhosted.org/packages/70/d4/994773a261d7ff98034f72c0e8251fe2755eac45e2265db4c866c1c6829c/cryptography-45.0.4-cp311-abi3-win32.whl", hash = "sha256:e00a6c10a5c53979d6242f123c0a97cff9f3abed7f064fc412c36dc521b5f257", size = 2932769, upload-time = "2025-06-10T00:02:58.467Z" },
    { url = "https://files.pythonhosted.org/packages/5a/42/c80bd0b67e9b769b364963b5252b17778a397cefdd36fa9aa4a5f34c599a/cryptography-45.0.4-cp311-abi3-win_amd64.whl", hash = "sha256:817ee05c6c9f7a69a16200f0c90ab26d23a87701e2a284bd15156783e46dbcc8", size = 3410441, upload-time = "2025-06-10T00:03:00.14Z" },
    { url = "https://files.pythonhosted.org/packages/ce/0b/2488c89f3a30bc821c9d96eeacfcab6ff3accc08a9601ba03339c0fd05e5/cryptography-45.0.4-cp37-abi3-macosx_10_9_universal2.whl", hash = "sha256:964bcc28d867e0f5491a564b7debb3ffdd8717928d315d12e0d7defa9e43b723", size = 7031836, upload-time = "2025-06-10T00:03:01.726Z" },
    { url = "https://files.pythonhosted.org/packages/fe/51/8c584ed426093aac257462ae62d26ad61ef1cbf5b58d8b67e6e13c39960e/cryptography-45.0.4-cp37-abi3-manylinux2014_aarch64.manylinux_2_17_aarch64.whl", hash = "sha256:6a5bf57554e80f75a7db3d4b1dacaa2764611ae166ab42ea9a72bcdb5d577637", size = 4195746, upload-time = "2025-06-10T00:03:03.94Z" },
    { url = "https://files.pythonhosted.org/packages/5c/7d/4b0ca4d7af95a704eef2f8f80a8199ed236aaf185d55385ae1d1610c03c2/cryptography-45.0.4-cp37-abi3-manylinux2014_x86_64.manylinux_2_17_x86_64.whl", hash = "sha256:46cf7088bf91bdc9b26f9c55636492c1cce3e7aaf8041bbf0243f5e5325cfb2d", size = 4424456, upload-time = "2025-06-10T00:03:05.589Z" },
    { url = "https://files.pythonhosted.org/packages/1d/45/5fabacbc6e76ff056f84d9f60eeac18819badf0cefc1b6612ee03d4ab678/cryptography-45.0.4-cp37-abi3-manylinux_2_28_aarch64.whl", hash = "sha256:7bedbe4cc930fa4b100fc845ea1ea5788fcd7ae9562e669989c11618ae8d76ee", size = 4198495, upload-time = "2025-06-10T00:03:09.172Z" },
    { url = "https://files.pythonhosted.org/packages/55/b7/ffc9945b290eb0a5d4dab9b7636706e3b5b92f14ee5d9d4449409d010d54/cryptography-45.0.4-cp37-abi3-manylinux_2_28_armv7l.manylinux_2_31_armv7l.whl", hash = "sha256:eaa3e28ea2235b33220b949c5a0d6cf79baa80eab2eb5607ca8ab7525331b9ff", size = 3885540, upload-time = "2025-06-10T00:03:10.835Z" },
    { url = "https://files.pythonhosted.org/packages/7f/e3/57b010282346980475e77d414080acdcb3dab9a0be63071efc2041a2c6bd/cryptography-45.0.4-cp37-abi3-manylinux_2_28_x86_64.whl", hash = "sha256:7ef2dde4fa9408475038fc9aadfc1fb2676b174e68356359632e980c661ec8f6", size = 4452052, upload-time = "2025-06-10T00:03:12.448Z" },
    { url = "https://files.pythonhosted.org/packages/37/e6/ddc4ac2558bf2ef517a358df26f45bc774a99bf4653e7ee34b5e749c03e3/cryptography-45.0.4-cp37-abi3-manylinux_2_34_aarch64.whl", hash = "sha256:6a3511ae33f09094185d111160fd192c67aa0a2a8d19b54d36e4c78f651dc5ad", size = 4198024, upload-time = "2025-06-10T00:03:13.976Z" },
    { url = "https://files.pythonhosted.org/packages/3a/c0/85fa358ddb063ec588aed4a6ea1df57dc3e3bc1712d87c8fa162d02a65fc/cryptography-45.0.4-cp37-abi3-manylinux_2_34_x86_64.whl", hash = "sha256:06509dc70dd71fa56eaa138336244e2fbaf2ac164fc9b5e66828fccfd2b680d6", size = 4451442, upload-time = "2025-06-10T00:03:16.248Z" },
    { url = "https://files.pythonhosted.org/packages/33/67/362d6ec1492596e73da24e669a7fbbaeb1c428d6bf49a29f7a12acffd5dc/cryptography-45.0.4-cp37-abi3-musllinux_1_2_aarch64.whl", hash = "sha256:5f31e6b0a5a253f6aa49be67279be4a7e5a4ef259a9f33c69f7d1b1191939872", size = 4325038, upload-time = "2025-06-10T00:03:18.4Z" },
    { url = "https://files.pythonhosted.org/packages/53/75/82a14bf047a96a1b13ebb47fb9811c4f73096cfa2e2b17c86879687f9027/cryptography-45.0.4-cp37-abi3-musllinux_1_2_x86_64.whl", hash = "sha256:944e9ccf67a9594137f942d5b52c8d238b1b4e46c7a0c2891b7ae6e01e7c80a4", size = 4560964, upload-time = "2025-06-10T00:03:20.06Z" },
    { url = "https://files.pythonhosted.org/packages/cd/37/1a3cba4c5a468ebf9b95523a5ef5651244693dc712001e276682c278fc00/cryptography-45.0.4-cp37-abi3-win32.whl", hash = "sha256:c22fe01e53dc65edd1945a2e6f0015e887f84ced233acecb64b4daadb32f5c97", size = 2924557, upload-time = "2025-06-10T00:03:22.563Z" },
    { url = "https://files.pythonhosted.org/packages/2a/4b/3256759723b7e66380397d958ca07c59cfc3fb5c794fb5516758afd05d41/cryptography-45.0.4-cp37-abi3-win_amd64.whl", hash = "sha256:627ba1bc94f6adf0b0a2e35d87020285ead22d9f648c7e75bb64f367375f3b22", size = 3395508, upload-time = "2025-06-10T00:03:24.586Z" },
]

[[package]]
name = "distlib"
version = "0.3.9"
source = { registry = "https://pypi.org/simple" }
sdist = { url = "https://files.pythonhosted.org/packages/0d/dd/1bec4c5ddb504ca60fc29472f3d27e8d4da1257a854e1d96742f15c1d02d/distlib-0.3.9.tar.gz", hash = "sha256:a60f20dea646b8a33f3e7772f74dc0b2d0772d2837ee1342a00645c81edf9403", size = 613923, upload-time = "2024-10-09T18:35:47.551Z" }
wheels = [
    { url = "https://files.pythonhosted.org/packages/91/a1/cf2472db20f7ce4a6be1253a81cfdf85ad9c7885ffbed7047fb72c24cf87/distlib-0.3.9-py2.py3-none-any.whl", hash = "sha256:47f8c22fd27c27e25a65601af709b38e4f0a45ea4fc2e710f65755fa8caaaf87", size = 468973, upload-time = "2024-10-09T18:35:44.272Z" },
]

[[package]]
name = "dnspython"
version = "2.7.0"
source = { registry = "https://pypi.org/simple" }
sdist = { url = "https://files.pythonhosted.org/packages/b5/4a/263763cb2ba3816dd94b08ad3a33d5fdae34ecb856678773cc40a3605829/dnspython-2.7.0.tar.gz", hash = "sha256:ce9c432eda0dc91cf618a5cedf1a4e142651196bbcd2c80e89ed5a907e5cfaf1", size = 345197, upload-time = "2024-10-05T20:14:59.362Z" }
wheels = [
    { url = "https://files.pythonhosted.org/packages/68/1b/e0a87d256e40e8c888847551b20a017a6b98139178505dc7ffb96f04e954/dnspython-2.7.0-py3-none-any.whl", hash = "sha256:b4c34b7d10b51bcc3a5071e7b8dee77939f1e878477eeecc965e9835f63c6c86", size = 313632, upload-time = "2024-10-05T20:14:57.687Z" },
]

[[package]]
name = "ecdsa"
version = "0.19.1"
source = { registry = "https://pypi.org/simple" }
dependencies = [
    { name = "six" },
]
sdist = { url = "https://files.pythonhosted.org/packages/c0/1f/924e3caae75f471eae4b26bd13b698f6af2c44279f67af317439c2f4c46a/ecdsa-0.19.1.tar.gz", hash = "sha256:478cba7b62555866fcb3bb3fe985e06decbdb68ef55713c4e5ab98c57d508e61", size = 201793, upload-time = "2025-03-13T11:52:43.25Z" }
wheels = [
    { url = "https://files.pythonhosted.org/packages/cb/a3/460c57f094a4a165c84a1341c373b0a4f5ec6ac244b998d5021aade89b77/ecdsa-0.19.1-py2.py3-none-any.whl", hash = "sha256:30638e27cf77b7e15c4c4cc1973720149e1033827cfd00661ca5c8cc0cdb24c3", size = 150607, upload-time = "2025-03-13T11:52:41.757Z" },
]

[[package]]
name = "email-validator"
version = "2.2.0"
source = { registry = "https://pypi.org/simple" }
dependencies = [
    { name = "dnspython" },
    { name = "idna" },
]
sdist = { url = "https://files.pythonhosted.org/packages/48/ce/13508a1ec3f8bb981ae4ca79ea40384becc868bfae97fd1c942bb3a001b1/email_validator-2.2.0.tar.gz", hash = "sha256:cb690f344c617a714f22e66ae771445a1ceb46821152df8e165c5f9a364582b7", size = 48967, upload-time = "2024-06-20T11:30:30.034Z" }
wheels = [
    { url = "https://files.pythonhosted.org/packages/d7/ee/bf0adb559ad3c786f12bcbc9296b3f5675f529199bef03e2df281fa1fadb/email_validator-2.2.0-py3-none-any.whl", hash = "sha256:561977c2d73ce3611850a06fa56b414621e0c8faa9d66f2611407d87465da631", size = 33521, upload-time = "2024-06-20T11:30:28.248Z" },
]

[[package]]
name = "faker"
version = "37.4.0"
source = { registry = "https://pypi.org/simple" }
dependencies = [
    { name = "tzdata" },
]
sdist = { url = "https://files.pythonhosted.org/packages/65/f9/66af4019ee952fc84b8fe5b523fceb7f9e631ed8484417b6f1e3092f8290/faker-37.4.0.tar.gz", hash = "sha256:7f69d579588c23d5ce671f3fa872654ede0e67047820255f43a4aa1925b89780", size = 1901976, upload-time = "2025-06-11T17:59:30.818Z" }
wheels = [
    { url = "https://files.pythonhosted.org/packages/78/5e/c8c3c5ea0896ab747db2e2889bf5a6f618ed291606de6513df56ad8670a8/faker-37.4.0-py3-none-any.whl", hash = "sha256:cb81c09ebe06c32a10971d1bbdb264bb0e22b59af59548f011ac4809556ce533", size = 1942992, upload-time = "2025-06-11T17:59:28.698Z" },
]

[[package]]
name = "fastapi"
version = "0.115.14"
source = { registry = "https://pypi.org/simple" }
dependencies = [
    { name = "pydantic" },
    { name = "starlette" },
    { name = "typing-extensions" },
]
sdist = { url = "https://files.pythonhosted.org/packages/ca/53/8c38a874844a8b0fa10dd8adf3836ac154082cf88d3f22b544e9ceea0a15/fastapi-0.115.14.tar.gz", hash = "sha256:b1de15cdc1c499a4da47914db35d0e4ef8f1ce62b624e94e0e5824421df99739", size = 296263, upload-time = "2025-06-26T15:29:08.21Z" }
wheels = [
    { url = "https://files.pythonhosted.org/packages/53/50/b1222562c6d270fea83e9c9075b8e8600b8479150a18e4516a6138b980d1/fastapi-0.115.14-py3-none-any.whl", hash = "sha256:6c0c8bf9420bd58f565e585036d971872472b4f7d3f6c73b698e10cffdefb3ca", size = 95514, upload-time = "2025-06-26T15:29:06.49Z" },
]

[package.optional-dependencies]
standard = [
    { name = "email-validator" },
    { name = "fastapi-cli", extra = ["standard"] },
    { name = "httpx" },
    { name = "jinja2" },
    { name = "python-multipart" },
    { name = "uvicorn", extra = ["standard"] },
]

[[package]]
name = "fastapi-cli"
version = "0.0.7"
source = { registry = "https://pypi.org/simple" }
dependencies = [
    { name = "rich-toolkit" },
    { name = "typer" },
    { name = "uvicorn", extra = ["standard"] },
]
sdist = { url = "https://files.pythonhosted.org/packages/fe/73/82a5831fbbf8ed75905bacf5b2d9d3dfd6f04d6968b29fe6f72a5ae9ceb1/fastapi_cli-0.0.7.tar.gz", hash = "sha256:02b3b65956f526412515907a0793c9094abd4bfb5457b389f645b0ea6ba3605e", size = 16753, upload-time = "2024-12-15T14:28:10.028Z" }
wheels = [
    { url = "https://files.pythonhosted.org/packages/a1/e6/5daefc851b514ce2287d8f5d358ae4341089185f78f3217a69d0ce3a390c/fastapi_cli-0.0.7-py3-none-any.whl", hash = "sha256:d549368ff584b2804336c61f192d86ddea080c11255f375959627911944804f4", size = 10705, upload-time = "2024-12-15T14:28:06.18Z" },
]

[package.optional-dependencies]
standard = [
    { name = "uvicorn", extra = ["standard"] },
]

[[package]]
name = "filelock"
version = "3.18.0"
source = { registry = "https://pypi.org/simple" }
sdist = { url = "https://files.pythonhosted.org/packages/0a/10/c23352565a6544bdc5353e0b15fc1c563352101f30e24bf500207a54df9a/filelock-3.18.0.tar.gz", hash = "sha256:adbc88eabb99d2fec8c9c1b229b171f18afa655400173ddc653d5d01501fb9f2", size = 18075, upload-time = "2025-03-14T07:11:40.47Z" }
wheels = [
    { url = "https://files.pythonhosted.org/packages/4d/36/2a115987e2d8c300a974597416d9de88f2444426de9571f4b59b2cca3acc/filelock-3.18.0-py3-none-any.whl", hash = "sha256:c401f4f8377c4464e6db25fff06205fd89bdd83b65eb0488ed1b160f780e21de", size = 16215, upload-time = "2025-03-14T07:11:39.145Z" },
]

[[package]]
name = "freezegun"
version = "1.5.2"
source = { registry = "https://pypi.org/simple" }
dependencies = [
    { name = "python-dateutil" },
]
sdist = { url = "https://files.pythonhosted.org/packages/c7/75/0455fa5029507a2150da59db4f165fbc458ff8bb1c4f4d7e8037a14ad421/freezegun-1.5.2.tar.gz", hash = "sha256:a54ae1d2f9c02dbf42e02c18a3ab95ab4295818b549a34dac55592d72a905181", size = 34855, upload-time = "2025-05-24T12:38:47.051Z" }
wheels = [
    { url = "https://files.pythonhosted.org/packages/b5/b2/68d4c9b6431121b6b6aa5e04a153cac41dcacc79600ed6e2e7c3382156f5/freezegun-1.5.2-py3-none-any.whl", hash = "sha256:5aaf3ba229cda57afab5bd311f0108d86b6fb119ae89d2cd9c43ec8c1733c85b", size = 18715, upload-time = "2025-05-24T12:38:45.274Z" },
]

[[package]]
name = "greenlet"
version = "3.2.3"
source = { registry = "https://pypi.org/simple" }
sdist = { url = "https://files.pythonhosted.org/packages/c9/92/bb85bd6e80148a4d2e0c59f7c0c2891029f8fd510183afc7d8d2feeed9b6/greenlet-3.2.3.tar.gz", hash = "sha256:8b0dd8ae4c0d6f5e54ee55ba935eeb3d735a9b58a8a1e5b5cbab64e01a39f365", size = 185752, upload-time = "2025-06-05T16:16:09.955Z" }
wheels = [
    { url = "https://files.pythonhosted.org/packages/b1/cf/f5c0b23309070ae93de75c90d29300751a5aacefc0a3ed1b1d8edb28f08b/greenlet-3.2.3-cp313-cp313-macosx_11_0_universal2.whl", hash = "sha256:500b8689aa9dd1ab26872a34084503aeddefcb438e2e7317b89b11eaea1901ad", size = 270732, upload-time = "2025-06-05T16:10:08.26Z" },
    { url = "https://files.pythonhosted.org/packages/48/ae/91a957ba60482d3fecf9be49bc3948f341d706b52ddb9d83a70d42abd498/greenlet-3.2.3-cp313-cp313-manylinux2014_aarch64.manylinux_2_17_aarch64.whl", hash = "sha256:a07d3472c2a93117af3b0136f246b2833fdc0b542d4a9799ae5f41c28323faef", size = 639033, upload-time = "2025-06-05T16:38:53.983Z" },
    { url = "https://files.pythonhosted.org/packages/6f/df/20ffa66dd5a7a7beffa6451bdb7400d66251374ab40b99981478c69a67a8/greenlet-3.2.3-cp313-cp313-manylinux2014_ppc64le.manylinux_2_17_ppc64le.whl", hash = "sha256:8704b3768d2f51150626962f4b9a9e4a17d2e37c8a8d9867bbd9fa4eb938d3b3", size = 652999, upload-time = "2025-06-05T16:41:37.89Z" },
    { url = "https://files.pythonhosted.org/packages/51/b4/ebb2c8cb41e521f1d72bf0465f2f9a2fd803f674a88db228887e6847077e/greenlet-3.2.3-cp313-cp313-manylinux2014_s390x.manylinux_2_17_s390x.whl", hash = "sha256:5035d77a27b7c62db6cf41cf786cfe2242644a7a337a0e155c80960598baab95", size = 647368, upload-time = "2025-06-05T16:48:21.467Z" },
    { url = "https://files.pythonhosted.org/packages/8e/6a/1e1b5aa10dced4ae876a322155705257748108b7fd2e4fae3f2a091fe81a/greenlet-3.2.3-cp313-cp313-manylinux2014_x86_64.manylinux_2_17_x86_64.whl", hash = "sha256:2d8aa5423cd4a396792f6d4580f88bdc6efcb9205891c9d40d20f6e670992efb", size = 650037, upload-time = "2025-06-05T16:13:06.402Z" },
    { url = "https://files.pythonhosted.org/packages/26/f2/ad51331a157c7015c675702e2d5230c243695c788f8f75feba1af32b3617/greenlet-3.2.3-cp313-cp313-manylinux_2_24_x86_64.manylinux_2_28_x86_64.whl", hash = "sha256:2c724620a101f8170065d7dded3f962a2aea7a7dae133a009cada42847e04a7b", size = 608402, upload-time = "2025-06-05T16:12:51.91Z" },
    { url = "https://files.pythonhosted.org/packages/26/bc/862bd2083e6b3aff23300900a956f4ea9a4059de337f5c8734346b9b34fc/greenlet-3.2.3-cp313-cp313-musllinux_1_1_aarch64.whl", hash = "sha256:873abe55f134c48e1f2a6f53f7d1419192a3d1a4e873bace00499a4e45ea6af0", size = 1119577, upload-time = "2025-06-05T16:36:49.787Z" },
    { url = "https://files.pythonhosted.org/packages/86/94/1fc0cc068cfde885170e01de40a619b00eaa8f2916bf3541744730ffb4c3/greenlet-3.2.3-cp313-cp313-musllinux_1_1_x86_64.whl", hash = "sha256:024571bbce5f2c1cfff08bf3fbaa43bbc7444f580ae13b0099e95d0e6e67ed36", size = 1147121, upload-time = "2025-06-05T16:12:42.527Z" },
    { url = "https://files.pythonhosted.org/packages/27/1a/199f9587e8cb08a0658f9c30f3799244307614148ffe8b1e3aa22f324dea/greenlet-3.2.3-cp313-cp313-win_amd64.whl", hash = "sha256:5195fb1e75e592dd04ce79881c8a22becdfa3e6f500e7feb059b1e6fdd54d3e3", size = 297603, upload-time = "2025-06-05T16:20:12.651Z" },
    { url = "https://files.pythonhosted.org/packages/d8/ca/accd7aa5280eb92b70ed9e8f7fd79dc50a2c21d8c73b9a0856f5b564e222/greenlet-3.2.3-cp314-cp314-macosx_11_0_universal2.whl", hash = "sha256:3d04332dddb10b4a211b68111dabaee2e1a073663d117dc10247b5b1642bac86", size = 271479, upload-time = "2025-06-05T16:10:47.525Z" },
    { url = "https://files.pythonhosted.org/packages/55/71/01ed9895d9eb49223280ecc98a557585edfa56b3d0e965b9fa9f7f06b6d9/greenlet-3.2.3-cp314-cp314-manylinux2014_aarch64.manylinux_2_17_aarch64.whl", hash = "sha256:8186162dffde068a465deab08fc72c767196895c39db26ab1c17c0b77a6d8b97", size = 683952, upload-time = "2025-06-05T16:38:55.125Z" },
    { url = "https://files.pythonhosted.org/packages/ea/61/638c4bdf460c3c678a0a1ef4c200f347dff80719597e53b5edb2fb27ab54/greenlet-3.2.3-cp314-cp314-manylinux2014_ppc64le.manylinux_2_17_ppc64le.whl", hash = "sha256:f4bfbaa6096b1b7a200024784217defedf46a07c2eee1a498e94a1b5f8ec5728", size = 696917, upload-time = "2025-06-05T16:41:38.959Z" },
    { url = "https://files.pythonhosted.org/packages/22/cc/0bd1a7eb759d1f3e3cc2d1bc0f0b487ad3cc9f34d74da4b80f226fde4ec3/greenlet-3.2.3-cp314-cp314-manylinux2014_s390x.manylinux_2_17_s390x.whl", hash = "sha256:ed6cfa9200484d234d8394c70f5492f144b20d4533f69262d530a1a082f6ee9a", size = 692443, upload-time = "2025-06-05T16:48:23.113Z" },
    { url = "https://files.pythonhosted.org/packages/67/10/b2a4b63d3f08362662e89c103f7fe28894a51ae0bc890fabf37d1d780e52/greenlet-3.2.3-cp314-cp314-manylinux2014_x86_64.manylinux_2_17_x86_64.whl", hash = "sha256:02b0df6f63cd15012bed5401b47829cfd2e97052dc89da3cfaf2c779124eb892", size = 692995, upload-time = "2025-06-05T16:13:07.972Z" },
    { url = "https://files.pythonhosted.org/packages/5a/c6/ad82f148a4e3ce9564056453a71529732baf5448ad53fc323e37efe34f66/greenlet-3.2.3-cp314-cp314-manylinux_2_24_x86_64.manylinux_2_28_x86_64.whl", hash = "sha256:86c2d68e87107c1792e2e8d5399acec2487a4e993ab76c792408e59394d52141", size = 655320, upload-time = "2025-06-05T16:12:53.453Z" },
    { url = "https://files.pythonhosted.org/packages/5c/4f/aab73ecaa6b3086a4c89863d94cf26fa84cbff63f52ce9bc4342b3087a06/greenlet-3.2.3-cp314-cp314-win_amd64.whl", hash = "sha256:8c47aae8fbbfcf82cc13327ae802ba13c9c36753b67e760023fd116bc124a62a", size = 301236, upload-time = "2025-06-05T16:15:20.111Z" },
]

[[package]]
name = "h11"
version = "0.16.0"
source = { registry = "https://pypi.org/simple" }
sdist = { url = "https://files.pythonhosted.org/packages/01/ee/02a2c011bdab74c6fb3c75474d40b3052059d95df7e73351460c8588d963/h11-0.16.0.tar.gz", hash = "sha256:4e35b956cf45792e4caa5885e69fba00bdbc6ffafbfa020300e549b208ee5ff1", size = 101250, upload-time = "2025-04-24T03:35:25.427Z" }
wheels = [
    { url = "https://files.pythonhosted.org/packages/04/4b/29cac41a4d98d144bf5f6d33995617b185d14b22401f75ca86f384e87ff1/h11-0.16.0-py3-none-any.whl", hash = "sha256:63cf8bbe7522de3bf65932fda1d9c2772064ffb3dae62d55932da54b31cb6c86", size = 37515, upload-time = "2025-04-24T03:35:24.344Z" },
]

[[package]]
name = "httpcore"
version = "1.0.9"
source = { registry = "https://pypi.org/simple" }
dependencies = [
    { name = "certifi" },
    { name = "h11" },
]
sdist = { url = "https://files.pythonhosted.org/packages/06/94/82699a10bca87a5556c9c59b5963f2d039dbd239f25bc2a63907a05a14cb/httpcore-1.0.9.tar.gz", hash = "sha256:6e34463af53fd2ab5d807f399a9b45ea31c3dfa2276f15a2c3f00afff6e176e8", size = 85484, upload-time = "2025-04-24T22:06:22.219Z" }
wheels = [
    { url = "https://files.pythonhosted.org/packages/7e/f5/f66802a942d491edb555dd61e3a9961140fd64c90bce1eafd741609d334d/httpcore-1.0.9-py3-none-any.whl", hash = "sha256:2d400746a40668fc9dec9810239072b40b4484b640a8c38fd654a024c7a1bf55", size = 78784, upload-time = "2025-04-24T22:06:20.566Z" },
]

[[package]]
name = "httptools"
version = "0.6.4"
source = { registry = "https://pypi.org/simple" }
sdist = { url = "https://files.pythonhosted.org/packages/a7/9a/ce5e1f7e131522e6d3426e8e7a490b3a01f39a6696602e1c4f33f9e94277/httptools-0.6.4.tar.gz", hash = "sha256:4e93eee4add6493b59a5c514da98c939b244fce4a0d8879cd3f466562f4b7d5c", size = 240639, upload-time = "2024-10-16T19:45:08.902Z" }
wheels = [
    { url = "https://files.pythonhosted.org/packages/94/a3/9fe9ad23fd35f7de6b91eeb60848986058bd8b5a5c1e256f5860a160cc3e/httptools-0.6.4-cp313-cp313-macosx_10_13_universal2.whl", hash = "sha256:ade273d7e767d5fae13fa637f4d53b6e961fb7fd93c7797562663f0171c26660", size = 197214, upload-time = "2024-10-16T19:44:38.738Z" },
    { url = "https://files.pythonhosted.org/packages/ea/d9/82d5e68bab783b632023f2fa31db20bebb4e89dfc4d2293945fd68484ee4/httptools-0.6.4-cp313-cp313-macosx_11_0_arm64.whl", hash = "sha256:856f4bc0478ae143bad54a4242fccb1f3f86a6e1be5548fecfd4102061b3a083", size = 102431, upload-time = "2024-10-16T19:44:39.818Z" },
    { url = "https://files.pythonhosted.org/packages/96/c1/cb499655cbdbfb57b577734fde02f6fa0bbc3fe9fb4d87b742b512908dff/httptools-0.6.4-cp313-cp313-manylinux_2_17_aarch64.manylinux2014_aarch64.whl", hash = "sha256:322d20ea9cdd1fa98bd6a74b77e2ec5b818abdc3d36695ab402a0de8ef2865a3", size = 473121, upload-time = "2024-10-16T19:44:41.189Z" },
    { url = "https://files.pythonhosted.org/packages/af/71/ee32fd358f8a3bb199b03261f10921716990808a675d8160b5383487a317/httptools-0.6.4-cp313-cp313-manylinux_2_5_x86_64.manylinux1_x86_64.manylinux_2_17_x86_64.manylinux2014_x86_64.whl", hash = "sha256:4d87b29bd4486c0093fc64dea80231f7c7f7eb4dc70ae394d70a495ab8436071", size = 473805, upload-time = "2024-10-16T19:44:42.384Z" },
    { url = "https://files.pythonhosted.org/packages/8a/0a/0d4df132bfca1507114198b766f1737d57580c9ad1cf93c1ff673e3387be/httptools-0.6.4-cp313-cp313-musllinux_1_2_aarch64.whl", hash = "sha256:342dd6946aa6bda4b8f18c734576106b8a31f2fe31492881a9a160ec84ff4bd5", size = 448858, upload-time = "2024-10-16T19:44:43.959Z" },
    { url = "https://files.pythonhosted.org/packages/1e/6a/787004fdef2cabea27bad1073bf6a33f2437b4dbd3b6fb4a9d71172b1c7c/httptools-0.6.4-cp313-cp313-musllinux_1_2_x86_64.whl", hash = "sha256:4b36913ba52008249223042dca46e69967985fb4051951f94357ea681e1f5dc0", size = 452042, upload-time = "2024-10-16T19:44:45.071Z" },
    { url = "https://files.pythonhosted.org/packages/4d/dc/7decab5c404d1d2cdc1bb330b1bf70e83d6af0396fd4fc76fc60c0d522bf/httptools-0.6.4-cp313-cp313-win_amd64.whl", hash = "sha256:28908df1b9bb8187393d5b5db91435ccc9c8e891657f9cbb42a2541b44c82fc8", size = 87682, upload-time = "2024-10-16T19:44:46.46Z" },
]

[[package]]
name = "httpx"
version = "0.28.1"
source = { registry = "https://pypi.org/simple" }
dependencies = [
    { name = "anyio" },
    { name = "certifi" },
    { name = "httpcore" },
    { name = "idna" },
]
sdist = { url = "https://files.pythonhosted.org/packages/b1/df/48c586a5fe32a0f01324ee087459e112ebb7224f646c0b5023f5e79e9956/httpx-0.28.1.tar.gz", hash = "sha256:75e98c5f16b0f35b567856f597f06ff2270a374470a5c2392242528e3e3e42fc", size = 141406, upload-time = "2024-12-06T15:37:23.222Z" }
wheels = [
    { url = "https://files.pythonhosted.org/packages/2a/39/e50c7c3a983047577ee07d2a9e53faf5a69493943ec3f6a384bdc792deb2/httpx-0.28.1-py3-none-any.whl", hash = "sha256:d909fcccc110f8c7faf814ca82a9a4d816bc5a6dbfea25d6591d6985b8ba59ad", size = 73517, upload-time = "2024-12-06T15:37:21.509Z" },
]

[[package]]
name = "identify"
version = "2.6.12"
source = { registry = "https://pypi.org/simple" }
sdist = { url = "https://files.pythonhosted.org/packages/a2/88/d193a27416618628a5eea64e3223acd800b40749a96ffb322a9b55a49ed1/identify-2.6.12.tar.gz", hash = "sha256:d8de45749f1efb108badef65ee8386f0f7bb19a7f26185f74de6367bffbaf0e6", size = 99254, upload-time = "2025-05-23T20:37:53.3Z" }
wheels = [
    { url = "https://files.pythonhosted.org/packages/7a/cd/18f8da995b658420625f7ef13f037be53ae04ec5ad33f9b718240dcfd48c/identify-2.6.12-py2.py3-none-any.whl", hash = "sha256:ad9672d5a72e0d2ff7c5c8809b62dfa60458626352fb0eb7b55e69bdc45334a2", size = 99145, upload-time = "2025-05-23T20:37:51.495Z" },
]

[[package]]
name = "idna"
version = "3.10"
source = { registry = "https://pypi.org/simple" }
sdist = { url = "https://files.pythonhosted.org/packages/f1/70/7703c29685631f5a7590aa73f1f1d3fa9a380e654b86af429e0934a32f7d/idna-3.10.tar.gz", hash = "sha256:12f65c9b470abda6dc35cf8e63cc574b1c52b11df2c86030af0ac09b01b13ea9", size = 190490, upload-time = "2024-09-15T18:07:39.745Z" }
wheels = [
    { url = "https://files.pythonhosted.org/packages/76/c6/c88e154df9c4e1a2a66ccf0005a88dfb2650c1dffb6f5ce603dfbd452ce3/idna-3.10-py3-none-any.whl", hash = "sha256:946d195a0d259cbba61165e88e65941f16e9b36ea6ddb97f00452bae8b1287d3", size = 70442, upload-time = "2024-09-15T18:07:37.964Z" },
]

[[package]]
name = "iniconfig"
version = "2.1.0"
source = { registry = "https://pypi.org/simple" }
sdist = { url = "https://files.pythonhosted.org/packages/f2/97/ebf4da567aa6827c909642694d71c9fcf53e5b504f2d96afea02718862f3/iniconfig-2.1.0.tar.gz", hash = "sha256:3abbd2e30b36733fee78f9c7f7308f2d0050e88f0087fd25c2645f63c773e1c7", size = 4793, upload-time = "2025-03-19T20:09:59.721Z" }
wheels = [
    { url = "https://files.pythonhosted.org/packages/2c/e1/e6716421ea10d38022b952c159d5161ca1193197fb744506875fbb87ea7b/iniconfig-2.1.0-py3-none-any.whl", hash = "sha256:9deba5723312380e77435581c6bf4935c94cbfab9b1ed33ef8d238ea168eb760", size = 6050, upload-time = "2025-03-19T20:10:01.071Z" },
]

[[package]]
name = "itsdangerous"
version = "2.2.0"
source = { registry = "https://pypi.org/simple" }
sdist = { url = "https://files.pythonhosted.org/packages/9c/cb/8ac0172223afbccb63986cc25049b154ecfb5e85932587206f42317be31d/itsdangerous-2.2.0.tar.gz", hash = "sha256:e0050c0b7da1eea53ffaf149c0cfbb5c6e2e2b69c4bef22c81fa6eb73e5f6173", size = 54410, upload-time = "2024-04-16T21:28:15.614Z" }
wheels = [
    { url = "https://files.pythonhosted.org/packages/04/96/92447566d16df59b2a776c0fb82dbc4d9e07cd95062562af01e408583fc4/itsdangerous-2.2.0-py3-none-any.whl", hash = "sha256:c6242fc49e35958c8b15141343aa660db5fc54d4f13a1db01a3f5891b98700ef", size = 16234, upload-time = "2024-04-16T21:28:14.499Z" },
]

[[package]]
name = "jinja2"
version = "3.1.6"
source = { registry = "https://pypi.org/simple" }
dependencies = [
    { name = "markupsafe" },
]
sdist = { url = "https://files.pythonhosted.org/packages/df/bf/f7da0350254c0ed7c72f3e33cef02e048281fec7ecec5f032d4aac52226b/jinja2-3.1.6.tar.gz", hash = "sha256:0137fb05990d35f1275a587e9aee6d56da821fc83491a0fb838183be43f66d6d", size = 245115, upload-time = "2025-03-05T20:05:02.478Z" }
wheels = [
    { url = "https://files.pythonhosted.org/packages/62/a1/3d680cbfd5f4b8f15abc1d571870c5fc3e594bb582bc3b64ea099db13e56/jinja2-3.1.6-py3-none-any.whl", hash = "sha256:85ece4451f492d0c13c5dd7c13a64681a86afae63a5f347908daf103ce6d2f67", size = 134899, upload-time = "2025-03-05T20:05:00.369Z" },
]

[[package]]
name = "jmespath"
version = "1.0.1"
source = { registry = "https://pypi.org/simple" }
sdist = { url = "https://files.pythonhosted.org/packages/00/2a/e867e8531cf3e36b41201936b7fa7ba7b5702dbef42922193f05c8976cd6/jmespath-1.0.1.tar.gz", hash = "sha256:90261b206d6defd58fdd5e85f478bf633a2901798906be2ad389150c5c60edbe", size = 25843, upload-time = "2022-06-17T18:00:12.224Z" }
wheels = [
    { url = "https://files.pythonhosted.org/packages/31/b4/b9b800c45527aadd64d5b442f9b932b00648617eb5d63d2c7a6587b7cafc/jmespath-1.0.1-py3-none-any.whl", hash = "sha256:02e2e4cc71b5bcab88332eebf907519190dd9e6e82107fa7f83b1003a6252980", size = 20256, upload-time = "2022-06-17T18:00:10.251Z" },
]

[[package]]
name = "loguru"
version = "0.7.3"
source = { registry = "https://pypi.org/simple" }
dependencies = [
    { name = "colorama", marker = "sys_platform == 'win32'" },
    { name = "win32-setctime", marker = "sys_platform == 'win32'" },
]
sdist = { url = "https://files.pythonhosted.org/packages/3a/05/a1dae3dffd1116099471c643b8924f5aa6524411dc6c63fdae648c4f1aca/loguru-0.7.3.tar.gz", hash = "sha256:19480589e77d47b8d85b2c827ad95d49bf31b0dcde16593892eb51dd18706eb6", size = 63559, upload-time = "2024-12-06T11:20:56.608Z" }
wheels = [
    { url = "https://files.pythonhosted.org/packages/0c/29/0348de65b8cc732daa3e33e67806420b2ae89bdce2b04af740289c5c6c8c/loguru-0.7.3-py3-none-any.whl", hash = "sha256:31a33c10c8e1e10422bfd431aeb5d351c7cf7fa671e3c4df004162264b28220c", size = 61595, upload-time = "2024-12-06T11:20:54.538Z" },
]

[[package]]
name = "mako"
version = "1.3.10"
source = { registry = "https://pypi.org/simple" }
dependencies = [
    { name = "markupsafe" },
]
sdist = { url = "https://files.pythonhosted.org/packages/9e/38/bd5b78a920a64d708fe6bc8e0a2c075e1389d53bef8413725c63ba041535/mako-1.3.10.tar.gz", hash = "sha256:99579a6f39583fa7e5630a28c3c1f440e4e97a414b80372649c0ce338da2ea28", size = 392474, upload-time = "2025-04-10T12:44:31.16Z" }
wheels = [
    { url = "https://files.pythonhosted.org/packages/87/fb/99f81ac72ae23375f22b7afdb7642aba97c00a713c217124420147681a2f/mako-1.3.10-py3-none-any.whl", hash = "sha256:baef24a52fc4fc514a0887ac600f9f1cff3d82c61d4d700a1fa84d597b88db59", size = 78509, upload-time = "2025-04-10T12:50:53.297Z" },
]

[[package]]
name = "markdown-it-py"
version = "3.0.0"
source = { registry = "https://pypi.org/simple" }
dependencies = [
    { name = "mdurl" },
]
sdist = { url = "https://files.pythonhosted.org/packages/38/71/3b932df36c1a044d397a1f92d1cf91ee0a503d91e470cbd670aa66b07ed0/markdown-it-py-3.0.0.tar.gz", hash = "sha256:e3f60a94fa066dc52ec76661e37c851cb232d92f9886b15cb560aaada2df8feb", size = 74596, upload-time = "2023-06-03T06:41:14.443Z" }
wheels = [
    { url = "https://files.pythonhosted.org/packages/42/d7/1ec15b46af6af88f19b8e5ffea08fa375d433c998b8a7639e76935c14f1f/markdown_it_py-3.0.0-py3-none-any.whl", hash = "sha256:355216845c60bd96232cd8d8c40e8f9765cc86f46880e43a8fd22dc1a1a8cab1", size = 87528, upload-time = "2023-06-03T06:41:11.019Z" },
]

[[package]]
name = "markupsafe"
version = "3.0.2"
source = { registry = "https://pypi.org/simple" }
sdist = { url = "https://files.pythonhosted.org/packages/b2/97/5d42485e71dfc078108a86d6de8fa46db44a1a9295e89c5d6d4a06e23a62/markupsafe-3.0.2.tar.gz", hash = "sha256:ee55d3edf80167e48ea11a923c7386f4669df67d7994554387f84e7d8b0a2bf0", size = 20537, upload-time = "2024-10-18T15:21:54.129Z" }
wheels = [
    { url = "https://files.pythonhosted.org/packages/83/0e/67eb10a7ecc77a0c2bbe2b0235765b98d164d81600746914bebada795e97/MarkupSafe-3.0.2-cp313-cp313-macosx_10_13_universal2.whl", hash = "sha256:ba9527cdd4c926ed0760bc301f6728ef34d841f405abf9d4f959c478421e4efd", size = 14274, upload-time = "2024-10-18T15:21:24.577Z" },
    { url = "https://files.pythonhosted.org/packages/2b/6d/9409f3684d3335375d04e5f05744dfe7e9f120062c9857df4ab490a1031a/MarkupSafe-3.0.2-cp313-cp313-macosx_11_0_arm64.whl", hash = "sha256:f8b3d067f2e40fe93e1ccdd6b2e1d16c43140e76f02fb1319a05cf2b79d99430", size = 12352, upload-time = "2024-10-18T15:21:25.382Z" },
    { url = "https://files.pythonhosted.org/packages/d2/f5/6eadfcd3885ea85fe2a7c128315cc1bb7241e1987443d78c8fe712d03091/MarkupSafe-3.0.2-cp313-cp313-manylinux_2_17_aarch64.manylinux2014_aarch64.whl", hash = "sha256:569511d3b58c8791ab4c2e1285575265991e6d8f8700c7be0e88f86cb0672094", size = 24122, upload-time = "2024-10-18T15:21:26.199Z" },
    { url = "https://files.pythonhosted.org/packages/0c/91/96cf928db8236f1bfab6ce15ad070dfdd02ed88261c2afafd4b43575e9e9/MarkupSafe-3.0.2-cp313-cp313-manylinux_2_17_x86_64.manylinux2014_x86_64.whl", hash = "sha256:15ab75ef81add55874e7ab7055e9c397312385bd9ced94920f2802310c930396", size = 23085, upload-time = "2024-10-18T15:21:27.029Z" },
    { url = "https://files.pythonhosted.org/packages/c2/cf/c9d56af24d56ea04daae7ac0940232d31d5a8354f2b457c6d856b2057d69/MarkupSafe-3.0.2-cp313-cp313-manylinux_2_5_i686.manylinux1_i686.manylinux_2_17_i686.manylinux2014_i686.whl", hash = "sha256:f3818cb119498c0678015754eba762e0d61e5b52d34c8b13d770f0719f7b1d79", size = 22978, upload-time = "2024-10-18T15:21:27.846Z" },
    { url = "https://files.pythonhosted.org/packages/2a/9f/8619835cd6a711d6272d62abb78c033bda638fdc54c4e7f4272cf1c0962b/MarkupSafe-3.0.2-cp313-cp313-musllinux_1_2_aarch64.whl", hash = "sha256:cdb82a876c47801bb54a690c5ae105a46b392ac6099881cdfb9f6e95e4014c6a", size = 24208, upload-time = "2024-10-18T15:21:28.744Z" },
    { url = "https://files.pythonhosted.org/packages/f9/bf/176950a1792b2cd2102b8ffeb5133e1ed984547b75db47c25a67d3359f77/MarkupSafe-3.0.2-cp313-cp313-musllinux_1_2_i686.whl", hash = "sha256:cabc348d87e913db6ab4aa100f01b08f481097838bdddf7c7a84b7575b7309ca", size = 23357, upload-time = "2024-10-18T15:21:29.545Z" },
    { url = "https://files.pythonhosted.org/packages/ce/4f/9a02c1d335caabe5c4efb90e1b6e8ee944aa245c1aaaab8e8a618987d816/MarkupSafe-3.0.2-cp313-cp313-musllinux_1_2_x86_64.whl", hash = "sha256:444dcda765c8a838eaae23112db52f1efaf750daddb2d9ca300bcae1039adc5c", size = 23344, upload-time = "2024-10-18T15:21:30.366Z" },
    { url = "https://files.pythonhosted.org/packages/ee/55/c271b57db36f748f0e04a759ace9f8f759ccf22b4960c270c78a394f58be/MarkupSafe-3.0.2-cp313-cp313-win32.whl", hash = "sha256:bcf3e58998965654fdaff38e58584d8937aa3096ab5354d493c77d1fdd66d7a1", size = 15101, upload-time = "2024-10-18T15:21:31.207Z" },
    { url = "https://files.pythonhosted.org/packages/29/88/07df22d2dd4df40aba9f3e402e6dc1b8ee86297dddbad4872bd5e7b0094f/MarkupSafe-3.0.2-cp313-cp313-win_amd64.whl", hash = "sha256:e6a2a455bd412959b57a172ce6328d2dd1f01cb2135efda2e4576e8a23fa3b0f", size = 15603, upload-time = "2024-10-18T15:21:32.032Z" },
    { url = "https://files.pythonhosted.org/packages/62/6a/8b89d24db2d32d433dffcd6a8779159da109842434f1dd2f6e71f32f738c/MarkupSafe-3.0.2-cp313-cp313t-macosx_10_13_universal2.whl", hash = "sha256:b5a6b3ada725cea8a5e634536b1b01c30bcdcd7f9c6fff4151548d5bf6b3a36c", size = 14510, upload-time = "2024-10-18T15:21:33.625Z" },
    { url = "https://files.pythonhosted.org/packages/7a/06/a10f955f70a2e5a9bf78d11a161029d278eeacbd35ef806c3fd17b13060d/MarkupSafe-3.0.2-cp313-cp313t-macosx_11_0_arm64.whl", hash = "sha256:a904af0a6162c73e3edcb969eeeb53a63ceeb5d8cf642fade7d39e7963a22ddb", size = 12486, upload-time = "2024-10-18T15:21:34.611Z" },
    { url = "https://files.pythonhosted.org/packages/34/cf/65d4a571869a1a9078198ca28f39fba5fbb910f952f9dbc5220afff9f5e6/MarkupSafe-3.0.2-cp313-cp313t-manylinux_2_17_aarch64.manylinux2014_aarch64.whl", hash = "sha256:4aa4e5faecf353ed117801a068ebab7b7e09ffb6e1d5e412dc852e0da018126c", size = 25480, upload-time = "2024-10-18T15:21:35.398Z" },
    { url = "https://files.pythonhosted.org/packages/0c/e3/90e9651924c430b885468b56b3d597cabf6d72be4b24a0acd1fa0e12af67/MarkupSafe-3.0.2-cp313-cp313t-manylinux_2_17_x86_64.manylinux2014_x86_64.whl", hash = "sha256:c0ef13eaeee5b615fb07c9a7dadb38eac06a0608b41570d8ade51c56539e509d", size = 23914, upload-time = "2024-10-18T15:21:36.231Z" },
    { url = "https://files.pythonhosted.org/packages/66/8c/6c7cf61f95d63bb866db39085150df1f2a5bd3335298f14a66b48e92659c/MarkupSafe-3.0.2-cp313-cp313t-manylinux_2_5_i686.manylinux1_i686.manylinux_2_17_i686.manylinux2014_i686.whl", hash = "sha256:d16a81a06776313e817c951135cf7340a3e91e8c1ff2fac444cfd75fffa04afe", size = 23796, upload-time = "2024-10-18T15:21:37.073Z" },
    { url = "https://files.pythonhosted.org/packages/bb/35/cbe9238ec3f47ac9a7c8b3df7a808e7cb50fe149dc7039f5f454b3fba218/MarkupSafe-3.0.2-cp313-cp313t-musllinux_1_2_aarch64.whl", hash = "sha256:6381026f158fdb7c72a168278597a5e3a5222e83ea18f543112b2662a9b699c5", size = 25473, upload-time = "2024-10-18T15:21:37.932Z" },
    { url = "https://files.pythonhosted.org/packages/e6/32/7621a4382488aa283cc05e8984a9c219abad3bca087be9ec77e89939ded9/MarkupSafe-3.0.2-cp313-cp313t-musllinux_1_2_i686.whl", hash = "sha256:3d79d162e7be8f996986c064d1c7c817f6df3a77fe3d6859f6f9e7be4b8c213a", size = 24114, upload-time = "2024-10-18T15:21:39.799Z" },
    { url = "https://files.pythonhosted.org/packages/0d/80/0985960e4b89922cb5a0bac0ed39c5b96cbc1a536a99f30e8c220a996ed9/MarkupSafe-3.0.2-cp313-cp313t-musllinux_1_2_x86_64.whl", hash = "sha256:131a3c7689c85f5ad20f9f6fb1b866f402c445b220c19fe4308c0b147ccd2ad9", size = 24098, upload-time = "2024-10-18T15:21:40.813Z" },
    { url = "https://files.pythonhosted.org/packages/82/78/fedb03c7d5380df2427038ec8d973587e90561b2d90cd472ce9254cf348b/MarkupSafe-3.0.2-cp313-cp313t-win32.whl", hash = "sha256:ba8062ed2cf21c07a9e295d5b8a2a5ce678b913b45fdf68c32d95d6c1291e0b6", size = 15208, upload-time = "2024-10-18T15:21:41.814Z" },
    { url = "https://files.pythonhosted.org/packages/4f/65/6079a46068dfceaeabb5dcad6d674f5f5c61a6fa5673746f42a9f4c233b3/MarkupSafe-3.0.2-cp313-cp313t-win_amd64.whl", hash = "sha256:e444a31f8db13eb18ada366ab3cf45fd4b31e4db1236a4448f68778c1d1a5a2f", size = 15739, upload-time = "2024-10-18T15:21:42.784Z" },
]

[[package]]
name = "mdurl"
version = "0.1.2"
source = { registry = "https://pypi.org/simple" }
sdist = { url = "https://files.pythonhosted.org/packages/d6/54/cfe61301667036ec958cb99bd3efefba235e65cdeb9c84d24a8293ba1d90/mdurl-0.1.2.tar.gz", hash = "sha256:bb413d29f5eea38f31dd4754dd7377d4465116fb207585f97bf925588687c1ba", size = 8729, upload-time = "2022-08-14T12:40:10.846Z" }
wheels = [
    { url = "https://files.pythonhosted.org/packages/b3/38/89ba8ad64ae25be8de66a6d463314cf1eb366222074cfda9ee839c56a4b4/mdurl-0.1.2-py3-none-any.whl", hash = "sha256:84008a41e51615a49fc9966191ff91509e3c40b939176e643fd50a5c2196b8f8", size = 9979, upload-time = "2022-08-14T12:40:09.779Z" },
]

[[package]]
name = "mimesis"
version = "18.0.0"
source = { registry = "https://pypi.org/simple" }
sdist = { url = "https://files.pythonhosted.org/packages/5d/f1/33fb02aa19271a5a2334d24a597047399744a3f1e8c97be31053887260b4/mimesis-18.0.0.tar.gz", hash = "sha256:7d7c76ecd680ae48afe8dc4413ef1ef1ee7ef20e16f9f9cb42892add642fc1b2", size = 4681287, upload-time = "2024-09-13T22:26:05.273Z" }
wheels = [
    { url = "https://files.pythonhosted.org/packages/b6/c8/0b91996ce5337bb877300d0a0e86df17ab72da573625348dcb6cd92c3c41/mimesis-18.0.0-py3-none-any.whl", hash = "sha256:a51854a5ce63ebf2bd6a98e8841412e04cede38593be7e16d1d712848e6273df", size = 4734674, upload-time = "2024-09-13T22:26:03.283Z" },
]

[[package]]
name = "moto"
version = "5.1.6"
source = { registry = "https://pypi.org/simple" }
dependencies = [
    { name = "boto3" },
    { name = "botocore" },
    { name = "cryptography" },
    { name = "jinja2" },
    { name = "python-dateutil" },
    { name = "requests" },
    { name = "responses" },
    { name = "werkzeug" },
    { name = "xmltodict" },
]
sdist = { url = "https://files.pythonhosted.org/packages/39/c0/eb2c997ffb22af6878a5d369284ad0bf2356d6b22686b5350f749d7a7db7/moto-5.1.6.tar.gz", hash = "sha256:baf7afa9d4a92f07277b29cf466d0738f25db2ed2ee12afcb1dc3f2c540beebd", size = 6964053, upload-time = "2025-06-15T22:11:39.372Z" }
wheels = [
    { url = "https://files.pythonhosted.org/packages/f9/2f/62f959b7412dc87c545b8139249f0cb97cd133777e56405d54581114507f/moto-5.1.6-py3-none-any.whl", hash = "sha256:e4a3092bc8fe9139caa77cd34cdcbad804de4d9671e2270ea3b4d53f5c645047", size = 5046471, upload-time = "2025-06-15T22:11:37.207Z" },
]

[[package]]
name = "nodeenv"
version = "1.9.1"
source = { registry = "https://pypi.org/simple" }
sdist = { url = "https://files.pythonhosted.org/packages/43/16/fc88b08840de0e0a72a2f9d8c6bae36be573e475a6326ae854bcc549fc45/nodeenv-1.9.1.tar.gz", hash = "sha256:6ec12890a2dab7946721edbfbcd91f3319c6ccc9aec47be7c7e6b7011ee6645f", size = 47437, upload-time = "2024-06-04T18:44:11.171Z" }
wheels = [
    { url = "https://files.pythonhosted.org/packages/d2/1d/1b658dbd2b9fa9c4c9f32accbfc0205d532c8c6194dc0f2a4c0428e7128a/nodeenv-1.9.1-py2.py3-none-any.whl", hash = "sha256:ba11c9782d29c27c70ffbdda2d7415098754709be8a7056d79a737cd901155c9", size = 22314, upload-time = "2024-06-04T18:44:08.352Z" },
]

[[package]]
name = "packaging"
version = "25.0"
source = { registry = "https://pypi.org/simple" }
sdist = { url = "https://files.pythonhosted.org/packages/a1/d4/1fc4078c65507b51b96ca8f8c3ba19e6a61c8253c72794544580a7b6c24d/packaging-25.0.tar.gz", hash = "sha256:d443872c98d677bf60f6a1f2f8c1cb748e8fe762d2bf9d3148b5599295b0fc4f", size = 165727, upload-time = "2025-04-19T11:48:59.673Z" }
wheels = [
    { url = "https://files.pythonhosted.org/packages/20/12/38679034af332785aac8774540895e234f4d07f7545804097de4b666afd8/packaging-25.0-py3-none-any.whl", hash = "sha256:29572ef2b1f17581046b3a2227d5c611fb25ec70ca1ba8554b24b0e69331a484", size = 66469, upload-time = "2025-04-19T11:48:57.875Z" },
]

[[package]]
name = "platformdirs"
version = "4.3.8"
source = { registry = "https://pypi.org/simple" }
sdist = { url = "https://files.pythonhosted.org/packages/fe/8b/3c73abc9c759ecd3f1f7ceff6685840859e8070c4d947c93fae71f6a0bf2/platformdirs-4.3.8.tar.gz", hash = "sha256:3d512d96e16bcb959a814c9f348431070822a6496326a4be0911c40b5a74c2bc", size = 21362, upload-time = "2025-05-07T22:47:42.121Z" }
wheels = [
    { url = "https://files.pythonhosted.org/packages/fe/39/979e8e21520d4e47a0bbe349e2713c0aac6f3d853d0e5b34d76206c439aa/platformdirs-4.3.8-py3-none-any.whl", hash = "sha256:ff7059bb7eb1179e2685604f4aaf157cfd9535242bd23742eadc3c13542139b4", size = 18567, upload-time = "2025-05-07T22:47:40.376Z" },
]

[[package]]
name = "pluggy"
version = "1.6.0"
source = { registry = "https://pypi.org/simple" }
sdist = { url = "https://files.pythonhosted.org/packages/f9/e2/3e91f31a7d2b083fe6ef3fa267035b518369d9511ffab804f839851d2779/pluggy-1.6.0.tar.gz", hash = "sha256:7dcc130b76258d33b90f61b658791dede3486c3e6bfb003ee5c9bfb396dd22f3", size = 69412, upload-time = "2025-05-15T12:30:07.975Z" }
wheels = [
    { url = "https://files.pythonhosted.org/packages/54/20/4d324d65cc6d9205fabedc306948156824eb9f0ee1633355a8f7ec5c66bf/pluggy-1.6.0-py3-none-any.whl", hash = "sha256:e920276dd6813095e9377c0bc5566d94c932c33b27a3e3945d8389c374dd4746", size = 20538, upload-time = "2025-05-15T12:30:06.134Z" },
]

[[package]]
name = "polyfactory"
version = "2.21.0"
source = { registry = "https://pypi.org/simple" }
dependencies = [
    { name = "faker" },
    { name = "typing-extensions" },
]
sdist = { url = "https://files.pythonhosted.org/packages/bd/d0/8ce6a9912a6f1077710ebc46a6aa9a79a64a06b69d2d6b4ccefc9765ce8f/polyfactory-2.21.0.tar.gz", hash = "sha256:a6d8dba91b2515d744cc014b5be48835633f7ccb72519a68f8801759e5b1737a", size = 246314, upload-time = "2025-04-18T10:19:33.852Z" }
wheels = [
    { url = "https://files.pythonhosted.org/packages/e0/ba/c148fba517a0aaccfc4fca5e61bf2a051e084a417403e930dc615886d4e6/polyfactory-2.21.0-py3-none-any.whl", hash = "sha256:9483b764756c8622313d99f375889b1c0d92f09affb05742d7bcfa2b5198d8c5", size = 60875, upload-time = "2025-04-18T10:19:31.881Z" },
]

[[package]]
name = "pre-commit"
version = "4.2.0"
source = { registry = "https://pypi.org/simple" }
dependencies = [
    { name = "cfgv" },
    { name = "identify" },
    { name = "nodeenv" },
    { name = "pyyaml" },
    { name = "virtualenv" },
]
sdist = { url = "https://files.pythonhosted.org/packages/08/39/679ca9b26c7bb2999ff122d50faa301e49af82ca9c066ec061cfbc0c6784/pre_commit-4.2.0.tar.gz", hash = "sha256:601283b9757afd87d40c4c4a9b2b5de9637a8ea02eaff7adc2d0fb4e04841146", size = 193424, upload-time = "2025-03-18T21:35:20.987Z" }
wheels = [
    { url = "https://files.pythonhosted.org/packages/88/74/a88bf1b1efeae488a0c0b7bdf71429c313722d1fc0f377537fbe554e6180/pre_commit-4.2.0-py2.py3-none-any.whl", hash = "sha256:a009ca7205f1eb497d10b845e52c838a98b6cdd2102a6c8e4540e94ee75c58bd", size = 220707, upload-time = "2025-03-18T21:35:19.343Z" },
]

[[package]]
name = "prometheus-client"
version = "0.22.1"
source = { registry = "https://pypi.org/simple" }
sdist = { url = "https://files.pythonhosted.org/packages/5e/cf/40dde0a2be27cc1eb41e333d1a674a74ce8b8b0457269cc640fd42b07cf7/prometheus_client-0.22.1.tar.gz", hash = "sha256:190f1331e783cf21eb60bca559354e0a4d4378facecf78f5428c39b675d20d28", size = 69746, upload-time = "2025-06-02T14:29:01.152Z" }
wheels = [
    { url = "https://files.pythonhosted.org/packages/32/ae/ec06af4fe3ee72d16973474f122541746196aaa16cea6f66d18b963c6177/prometheus_client-0.22.1-py3-none-any.whl", hash = "sha256:cca895342e308174341b2cbf99a56bef291fbc0ef7b9e5412a0f26d653ba7094", size = 58694, upload-time = "2025-06-02T14:29:00.068Z" },
]

[[package]]
name = "prometheus-fastapi-instrumentator"
version = "7.1.0"
source = { registry = "https://pypi.org/simple" }
dependencies = [
    { name = "prometheus-client" },
    { name = "starlette" },
]
sdist = { url = "https://files.pythonhosted.org/packages/69/6d/24d53033cf93826aa7857699a4450c1c67e5b9c710e925b1ed2b320c04df/prometheus_fastapi_instrumentator-7.1.0.tar.gz", hash = "sha256:be7cd61eeea4e5912aeccb4261c6631b3f227d8924542d79eaf5af3f439cbe5e", size = 20220, upload-time = "2025-03-19T19:35:05.351Z" }
wheels = [
    { url = "https://files.pythonhosted.org/packages/27/72/0824c18f3bc75810f55dacc2dd933f6ec829771180245ae3cc976195dec0/prometheus_fastapi_instrumentator-7.1.0-py3-none-any.whl", hash = "sha256:978130f3c0bb7b8ebcc90d35516a6fe13e02d2eb358c8f83887cdef7020c31e9", size = 19296, upload-time = "2025-03-19T19:35:04.323Z" },
]

[[package]]
name = "psycopg"
version = "3.2.9"
source = { registry = "https://pypi.org/simple" }
dependencies = [
    { name = "tzdata", marker = "sys_platform == 'win32'" },
]
sdist = { url = "https://files.pythonhosted.org/packages/27/4a/93a6ab570a8d1a4ad171a1f4256e205ce48d828781312c0bbaff36380ecb/psycopg-3.2.9.tar.gz", hash = "sha256:2fbb46fcd17bc81f993f28c47f1ebea38d66ae97cc2dbc3cad73b37cefbff700", size = 158122, upload-time = "2025-05-13T16:11:15.533Z" }
wheels = [
    { url = "https://files.pythonhosted.org/packages/44/b0/a73c195a56eb6b92e937a5ca58521a5c3346fb233345adc80fd3e2f542e2/psycopg-3.2.9-py3-none-any.whl", hash = "sha256:01a8dadccdaac2123c916208c96e06631641c0566b22005493f09663c7a8d3b6", size = 202705, upload-time = "2025-05-13T16:06:26.584Z" },
]

[package.optional-dependencies]
binary = [
    { name = "psycopg-binary", marker = "implementation_name != 'pypy'" },
]

[[package]]
name = "psycopg-binary"
version = "3.2.9"
source = { registry = "https://pypi.org/simple" }
wheels = [
    { url = "https://files.pythonhosted.org/packages/28/0b/f61ff4e9f23396aca674ed4d5c9a5b7323738021d5d72d36d8b865b3deaf/psycopg_binary-3.2.9-cp313-cp313-macosx_10_13_x86_64.whl", hash = "sha256:98bbe35b5ad24a782c7bf267596638d78aa0e87abc7837bdac5b2a2ab954179e", size = 4017127, upload-time = "2025-05-13T16:08:21.391Z" },
    { url = "https://files.pythonhosted.org/packages/bc/00/7e181fb1179fbfc24493738b61efd0453d4b70a0c4b12728e2b82db355fd/psycopg_binary-3.2.9-cp313-cp313-macosx_11_0_arm64.whl", hash = "sha256:72691a1615ebb42da8b636c5ca9f2b71f266be9e172f66209a361c175b7842c5", size = 4080322, upload-time = "2025-05-13T16:08:24.049Z" },
    { url = "https://files.pythonhosted.org/packages/58/fd/94fc267c1d1392c4211e54ccb943be96ea4032e761573cf1047951887494/psycopg_binary-3.2.9-cp313-cp313-manylinux_2_17_aarch64.manylinux2014_aarch64.whl", hash = "sha256:25ab464bfba8c401f5536d5aa95f0ca1dd8257b5202eede04019b4415f491351", size = 4655097, upload-time = "2025-05-13T16:08:27.376Z" },
    { url = "https://files.pythonhosted.org/packages/41/17/31b3acf43de0b2ba83eac5878ff0dea5a608ca2a5c5dd48067999503a9de/psycopg_binary-3.2.9-cp313-cp313-manylinux_2_17_i686.manylinux2014_i686.whl", hash = "sha256:0e8aeefebe752f46e3c4b769e53f1d4ad71208fe1150975ef7662c22cca80fab", size = 4482114, upload-time = "2025-05-13T16:08:30.781Z" },
    { url = "https://files.pythonhosted.org/packages/85/78/b4d75e5fd5a85e17f2beb977abbba3389d11a4536b116205846b0e1cf744/psycopg_binary-3.2.9-cp313-cp313-manylinux_2_17_ppc64le.manylinux2014_ppc64le.whl", hash = "sha256:b7e4e4dd177a8665c9ce86bc9caae2ab3aa9360b7ce7ec01827ea1baea9ff748", size = 4737693, upload-time = "2025-05-13T16:08:34.625Z" },
    { url = "https://files.pythonhosted.org/packages/3b/95/7325a8550e3388b00b5e54f4ced5e7346b531eb4573bf054c3dbbfdc14fe/psycopg_binary-3.2.9-cp313-cp313-manylinux_2_17_x86_64.manylinux2014_x86_64.whl", hash = "sha256:7fc2915949e5c1ea27a851f7a472a7da7d0a40d679f0a31e42f1022f3c562e87", size = 4437423, upload-time = "2025-05-13T16:08:37.444Z" },
    { url = "https://files.pythonhosted.org/packages/1a/db/cef77d08e59910d483df4ee6da8af51c03bb597f500f1fe818f0f3b925d3/psycopg_binary-3.2.9-cp313-cp313-musllinux_1_2_aarch64.whl", hash = "sha256:a1fa38a4687b14f517f049477178093c39c2a10fdcced21116f47c017516498f", size = 3758667, upload-time = "2025-05-13T16:08:40.116Z" },
    { url = "https://files.pythonhosted.org/packages/95/3e/252fcbffb47189aa84d723b54682e1bb6d05c8875fa50ce1ada914ae6e28/psycopg_binary-3.2.9-cp313-cp313-musllinux_1_2_i686.whl", hash = "sha256:5be8292d07a3ab828dc95b5ee6b69ca0a5b2e579a577b39671f4f5b47116dfd2", size = 3320576, upload-time = "2025-05-13T16:08:43.243Z" },
    { url = "https://files.pythonhosted.org/packages/1c/cd/9b5583936515d085a1bec32b45289ceb53b80d9ce1cea0fef4c782dc41a7/psycopg_binary-3.2.9-cp313-cp313-musllinux_1_2_ppc64le.whl", hash = "sha256:778588ca9897b6c6bab39b0d3034efff4c5438f5e3bd52fda3914175498202f9", size = 3411439, upload-time = "2025-05-13T16:08:47.321Z" },
    { url = "https://files.pythonhosted.org/packages/45/6b/6f1164ea1634c87956cdb6db759e0b8c5827f989ee3cdff0f5c70e8331f2/psycopg_binary-3.2.9-cp313-cp313-musllinux_1_2_x86_64.whl", hash = "sha256:f0d5b3af045a187aedbd7ed5fc513bd933a97aaff78e61c3745b330792c4345b", size = 3477477, upload-time = "2025-05-13T16:08:51.166Z" },
    { url = "https://files.pythonhosted.org/packages/7b/1d/bf54cfec79377929da600c16114f0da77a5f1670f45e0c3af9fcd36879bc/psycopg_binary-3.2.9-cp313-cp313-win_amd64.whl", hash = "sha256:2290bc146a1b6a9730350f695e8b670e1d1feb8446597bed0bbe7c3c30e0abcb", size = 2928009, upload-time = "2025-05-13T16:08:53.67Z" },
]

[[package]]
name = "pyasn1"
version = "0.6.1"
source = { registry = "https://pypi.org/simple" }
sdist = { url = "https://files.pythonhosted.org/packages/ba/e9/01f1a64245b89f039897cb0130016d79f77d52669aae6ee7b159a6c4c018/pyasn1-0.6.1.tar.gz", hash = "sha256:6f580d2bdd84365380830acf45550f2511469f673cb4a5ae3857a3170128b034", size = 145322, upload-time = "2024-09-10T22:41:42.55Z" }
wheels = [
    { url = "https://files.pythonhosted.org/packages/c8/f1/d6a797abb14f6283c0ddff96bbdd46937f64122b8c925cab503dd37f8214/pyasn1-0.6.1-py3-none-any.whl", hash = "sha256:0d632f46f2ba09143da3a8afe9e33fb6f92fa2320ab7e886e2d0f7672af84629", size = 83135, upload-time = "2024-09-11T16:00:36.122Z" },
]

[[package]]
name = "pycparser"
version = "2.22"
source = { registry = "https://pypi.org/simple" }
sdist = { url = "https://files.pythonhosted.org/packages/1d/b2/31537cf4b1ca988837256c910a668b553fceb8f069bedc4b1c826024b52c/pycparser-2.22.tar.gz", hash = "sha256:491c8be9c040f5390f5bf44a5b07752bd07f56edf992381b05c701439eec10f6", size = 172736, upload-time = "2024-03-30T13:22:22.564Z" }
wheels = [
    { url = "https://files.pythonhosted.org/packages/13/a3/a812df4e2dd5696d1f351d58b8fe16a405b234ad2886a0dab9183fb78109/pycparser-2.22-py3-none-any.whl", hash = "sha256:c3702b6d3dd8c7abc1afa565d7e63d53a1d0bd86cdc24edd75470f4de499cfcc", size = 117552, upload-time = "2024-03-30T13:22:20.476Z" },
]

[[package]]
name = "pydantic"
version = "2.11.7"
source = { registry = "https://pypi.org/simple" }
dependencies = [
    { name = "annotated-types" },
    { name = "pydantic-core" },
    { name = "typing-extensions" },
    { name = "typing-inspection" },
]
sdist = { url = "https://files.pythonhosted.org/packages/00/dd/4325abf92c39ba8623b5af936ddb36ffcfe0beae70405d456ab1fb2f5b8c/pydantic-2.11.7.tar.gz", hash = "sha256:d989c3c6cb79469287b1569f7447a17848c998458d49ebe294e975b9baf0f0db", size = 788350, upload-time = "2025-06-14T08:33:17.137Z" }
wheels = [
    { url = "https://files.pythonhosted.org/packages/6a/c0/ec2b1c8712ca690e5d61979dee872603e92b8a32f94cc1b72d53beab008a/pydantic-2.11.7-py3-none-any.whl", hash = "sha256:dde5df002701f6de26248661f6835bbe296a47bf73990135c7d07ce741b9623b", size = 444782, upload-time = "2025-06-14T08:33:14.905Z" },
]

[[package]]
name = "pydantic-core"
version = "2.33.2"
source = { registry = "https://pypi.org/simple" }
dependencies = [
    { name = "typing-extensions" },
]
sdist = { url = "https://files.pythonhosted.org/packages/ad/88/5f2260bdfae97aabf98f1778d43f69574390ad787afb646292a638c923d4/pydantic_core-2.33.2.tar.gz", hash = "sha256:7cb8bc3605c29176e1b105350d2e6474142d7c1bd1d9327c4a9bdb46bf827acc", size = 435195, upload-time = "2025-04-23T18:33:52.104Z" }
wheels = [
    { url = "https://files.pythonhosted.org/packages/46/8c/99040727b41f56616573a28771b1bfa08a3d3fe74d3d513f01251f79f172/pydantic_core-2.33.2-cp313-cp313-macosx_10_12_x86_64.whl", hash = "sha256:1082dd3e2d7109ad8b7da48e1d4710c8d06c253cbc4a27c1cff4fbcaa97a9e3f", size = 2015688, upload-time = "2025-04-23T18:31:53.175Z" },
    { url = "https://files.pythonhosted.org/packages/3a/cc/5999d1eb705a6cefc31f0b4a90e9f7fc400539b1a1030529700cc1b51838/pydantic_core-2.33.2-cp313-cp313-macosx_11_0_arm64.whl", hash = "sha256:f517ca031dfc037a9c07e748cefd8d96235088b83b4f4ba8939105d20fa1dcd6", size = 1844808, upload-time = "2025-04-23T18:31:54.79Z" },
    { url = "https://files.pythonhosted.org/packages/6f/5e/a0a7b8885c98889a18b6e376f344da1ef323d270b44edf8174d6bce4d622/pydantic_core-2.33.2-cp313-cp313-manylinux_2_17_aarch64.manylinux2014_aarch64.whl", hash = "sha256:0a9f2c9dd19656823cb8250b0724ee9c60a82f3cdf68a080979d13092a3b0fef", size = 1885580, upload-time = "2025-04-23T18:31:57.393Z" },
    { url = "https://files.pythonhosted.org/packages/3b/2a/953581f343c7d11a304581156618c3f592435523dd9d79865903272c256a/pydantic_core-2.33.2-cp313-cp313-manylinux_2_17_armv7l.manylinux2014_armv7l.whl", hash = "sha256:2b0a451c263b01acebe51895bfb0e1cc842a5c666efe06cdf13846c7418caa9a", size = 1973859, upload-time = "2025-04-23T18:31:59.065Z" },
    { url = "https://files.pythonhosted.org/packages/e6/55/f1a813904771c03a3f97f676c62cca0c0a4138654107c1b61f19c644868b/pydantic_core-2.33.2-cp313-cp313-manylinux_2_17_ppc64le.manylinux2014_ppc64le.whl", hash = "sha256:1ea40a64d23faa25e62a70ad163571c0b342b8bf66d5fa612ac0dec4f069d916", size = 2120810, upload-time = "2025-04-23T18:32:00.78Z" },
    { url = "https://files.pythonhosted.org/packages/aa/c3/053389835a996e18853ba107a63caae0b9deb4a276c6b472931ea9ae6e48/pydantic_core-2.33.2-cp313-cp313-manylinux_2_17_s390x.manylinux2014_s390x.whl", hash = "sha256:0fb2d542b4d66f9470e8065c5469ec676978d625a8b7a363f07d9a501a9cb36a", size = 2676498, upload-time = "2025-04-23T18:32:02.418Z" },
    { url = "https://files.pythonhosted.org/packages/eb/3c/f4abd740877a35abade05e437245b192f9d0ffb48bbbbd708df33d3cda37/pydantic_core-2.33.2-cp313-cp313-manylinux_2_17_x86_64.manylinux2014_x86_64.whl", hash = "sha256:9fdac5d6ffa1b5a83bca06ffe7583f5576555e6c8b3a91fbd25ea7780f825f7d", size = 2000611, upload-time = "2025-04-23T18:32:04.152Z" },
    { url = "https://files.pythonhosted.org/packages/59/a7/63ef2fed1837d1121a894d0ce88439fe3e3b3e48c7543b2a4479eb99c2bd/pydantic_core-2.33.2-cp313-cp313-manylinux_2_5_i686.manylinux1_i686.whl", hash = "sha256:04a1a413977ab517154eebb2d326da71638271477d6ad87a769102f7c2488c56", size = 2107924, upload-time = "2025-04-23T18:32:06.129Z" },
    { url = "https://files.pythonhosted.org/packages/04/8f/2551964ef045669801675f1cfc3b0d74147f4901c3ffa42be2ddb1f0efc4/pydantic_core-2.33.2-cp313-cp313-musllinux_1_1_aarch64.whl", hash = "sha256:c8e7af2f4e0194c22b5b37205bfb293d166a7344a5b0d0eaccebc376546d77d5", size = 2063196, upload-time = "2025-04-23T18:32:08.178Z" },
    { url = "https://files.pythonhosted.org/packages/26/bd/d9602777e77fc6dbb0c7db9ad356e9a985825547dce5ad1d30ee04903918/pydantic_core-2.33.2-cp313-cp313-musllinux_1_1_armv7l.whl", hash = "sha256:5c92edd15cd58b3c2d34873597a1e20f13094f59cf88068adb18947df5455b4e", size = 2236389, upload-time = "2025-04-23T18:32:10.242Z" },
    { url = "https://files.pythonhosted.org/packages/42/db/0e950daa7e2230423ab342ae918a794964b053bec24ba8af013fc7c94846/pydantic_core-2.33.2-cp313-cp313-musllinux_1_1_x86_64.whl", hash = "sha256:65132b7b4a1c0beded5e057324b7e16e10910c106d43675d9bd87d4f38dde162", size = 2239223, upload-time = "2025-04-23T18:32:12.382Z" },
    { url = "https://files.pythonhosted.org/packages/58/4d/4f937099c545a8a17eb52cb67fe0447fd9a373b348ccfa9a87f141eeb00f/pydantic_core-2.33.2-cp313-cp313-win32.whl", hash = "sha256:52fb90784e0a242bb96ec53f42196a17278855b0f31ac7c3cc6f5c1ec4811849", size = 1900473, upload-time = "2025-04-23T18:32:14.034Z" },
    { url = "https://files.pythonhosted.org/packages/a0/75/4a0a9bac998d78d889def5e4ef2b065acba8cae8c93696906c3a91f310ca/pydantic_core-2.33.2-cp313-cp313-win_amd64.whl", hash = "sha256:c083a3bdd5a93dfe480f1125926afcdbf2917ae714bdb80b36d34318b2bec5d9", size = 1955269, upload-time = "2025-04-23T18:32:15.783Z" },
    { url = "https://files.pythonhosted.org/packages/f9/86/1beda0576969592f1497b4ce8e7bc8cbdf614c352426271b1b10d5f0aa64/pydantic_core-2.33.2-cp313-cp313-win_arm64.whl", hash = "sha256:e80b087132752f6b3d714f041ccf74403799d3b23a72722ea2e6ba2e892555b9", size = 1893921, upload-time = "2025-04-23T18:32:18.473Z" },
    { url = "https://files.pythonhosted.org/packages/a4/7d/e09391c2eebeab681df2b74bfe6c43422fffede8dc74187b2b0bf6fd7571/pydantic_core-2.33.2-cp313-cp313t-macosx_11_0_arm64.whl", hash = "sha256:61c18fba8e5e9db3ab908620af374db0ac1baa69f0f32df4f61ae23f15e586ac", size = 1806162, upload-time = "2025-04-23T18:32:20.188Z" },
    { url = "https://files.pythonhosted.org/packages/f1/3d/847b6b1fed9f8ed3bb95a9ad04fbd0b212e832d4f0f50ff4d9ee5a9f15cf/pydantic_core-2.33.2-cp313-cp313t-manylinux_2_17_x86_64.manylinux2014_x86_64.whl", hash = "sha256:95237e53bb015f67b63c91af7518a62a8660376a6a0db19b89acc77a4d6199f5", size = 1981560, upload-time = "2025-04-23T18:32:22.354Z" },
    { url = "https://files.pythonhosted.org/packages/6f/9a/e73262f6c6656262b5fdd723ad90f518f579b7bc8622e43a942eec53c938/pydantic_core-2.33.2-cp313-cp313t-win_amd64.whl", hash = "sha256:c2fc0a768ef76c15ab9238afa6da7f69895bb5d1ee83aeea2e3509af4472d0b9", size = 1935777, upload-time = "2025-04-23T18:32:25.088Z" },
]

[[package]]
name = "pydantic-settings"
version = "2.10.1"
source = { registry = "https://pypi.org/simple" }
dependencies = [
    { name = "pydantic" },
    { name = "python-dotenv" },
    { name = "typing-inspection" },
]
sdist = { url = "https://files.pythonhosted.org/packages/68/85/1ea668bbab3c50071ca613c6ab30047fb36ab0da1b92fa8f17bbc38fd36c/pydantic_settings-2.10.1.tar.gz", hash = "sha256:06f0062169818d0f5524420a360d632d5857b83cffd4d42fe29597807a1614ee", size = 172583, upload-time = "2025-06-24T13:26:46.841Z" }
wheels = [
    { url = "https://files.pythonhosted.org/packages/58/f0/427018098906416f580e3cf1366d3b1abfb408a0652e9f31600c24a1903c/pydantic_settings-2.10.1-py3-none-any.whl", hash = "sha256:a60952460b99cf661dc25c29c0ef171721f98bfcb52ef8d9ea4c943d7c8cc796", size = 45235, upload-time = "2025-06-24T13:26:45.485Z" },
]

[[package]]
name = "pygments"
version = "2.19.2"
source = { registry = "https://pypi.org/simple" }
sdist = { url = "https://files.pythonhosted.org/packages/b0/77/a5b8c569bf593b0140bde72ea885a803b82086995367bf2037de0159d924/pygments-2.19.2.tar.gz", hash = "sha256:636cb2477cec7f8952536970bc533bc43743542f70392ae026374600add5b887", size = 4968631, upload-time = "2025-06-21T13:39:12.283Z" }
wheels = [
    { url = "https://files.pythonhosted.org/packages/c7/21/705964c7812476f378728bdf590ca4b771ec72385c533964653c68e86bdc/pygments-2.19.2-py3-none-any.whl", hash = "sha256:86540386c03d588bb81d44bc3928634ff26449851e99741617ecb9037ee5ec0b", size = 1225217, upload-time = "2025-06-21T13:39:07.939Z" },
]

[[package]]
name = "pytest"
version = "8.4.1"
source = { registry = "https://pypi.org/simple" }
dependencies = [
    { name = "colorama", marker = "sys_platform == 'win32'" },
    { name = "iniconfig" },
    { name = "packaging" },
    { name = "pluggy" },
    { name = "pygments" },
]
sdist = { url = "https://files.pythonhosted.org/packages/08/ba/45911d754e8eba3d5a841a5ce61a65a685ff1798421ac054f85aa8747dfb/pytest-8.4.1.tar.gz", hash = "sha256:7c67fd69174877359ed9371ec3af8a3d2b04741818c51e5e99cc1742251fa93c", size = 1517714, upload-time = "2025-06-18T05:48:06.109Z" }
wheels = [
    { url = "https://files.pythonhosted.org/packages/29/16/c8a903f4c4dffe7a12843191437d7cd8e32751d5de349d45d3fe69544e87/pytest-8.4.1-py3-none-any.whl", hash = "sha256:539c70ba6fcead8e78eebbf1115e8b589e7565830d7d006a8723f19ac8a0afb7", size = 365474, upload-time = "2025-06-18T05:48:03.955Z" },
]

[[package]]
name = "pytest-asyncio"
version = "1.2.0"
source = { registry = "https://pypi.org/simple" }
dependencies = [
    { name = "pytest" },
]
sdist = { url = "https://files.pythonhosted.org/packages/42/86/9e3c5f48f7b7b638b216e4b9e645f54d199d7abbbab7a64a13b4e12ba10f/pytest_asyncio-1.2.0.tar.gz", hash = "sha256:c609a64a2a8768462d0c99811ddb8bd2583c33fd33cf7f21af1c142e824ffb57", size = 50119, upload-time = "2025-09-12T07:33:53.816Z" }
wheels = [
    { url = "https://files.pythonhosted.org/packages/04/93/2fa34714b7a4ae72f2f8dad66ba17dd9a2c793220719e736dda28b7aec27/pytest_asyncio-1.2.0-py3-none-any.whl", hash = "sha256:8e17ae5e46d8e7efe51ab6494dd2010f4ca8dae51652aa3c8d55acf50bfb2e99", size = 15095, upload-time = "2025-09-12T07:33:52.639Z" },
]

[[package]]
name = "pytest-cov"
version = "6.2.1"
source = { registry = "https://pypi.org/simple" }
dependencies = [
    { name = "coverage" },
    { name = "pluggy" },
    { name = "pytest" },
]
sdist = { url = "https://files.pythonhosted.org/packages/18/99/668cade231f434aaa59bbfbf49469068d2ddd945000621d3d165d2e7dd7b/pytest_cov-6.2.1.tar.gz", hash = "sha256:25cc6cc0a5358204b8108ecedc51a9b57b34cc6b8c967cc2c01a4e00d8a67da2", size = 69432, upload-time = "2025-06-12T10:47:47.684Z" }
wheels = [
    { url = "https://files.pythonhosted.org/packages/bc/16/4ea354101abb1287856baa4af2732be351c7bee728065aed451b678153fd/pytest_cov-6.2.1-py3-none-any.whl", hash = "sha256:f5bc4c23f42f1cdd23c70b1dab1bbaef4fc505ba950d53e0081d0730dd7e86d5", size = 24644, upload-time = "2025-06-12T10:47:45.932Z" },
]

[[package]]
name = "pytest-mock"
version = "3.14.1"
source = { registry = "https://pypi.org/simple" }
dependencies = [
    { name = "pytest" },
]
sdist = { url = "https://files.pythonhosted.org/packages/71/28/67172c96ba684058a4d24ffe144d64783d2a270d0af0d9e792737bddc75c/pytest_mock-3.14.1.tar.gz", hash = "sha256:159e9edac4c451ce77a5cdb9fc5d1100708d2dd4ba3c3df572f14097351af80e", size = 33241, upload-time = "2025-05-26T13:58:45.167Z" }
wheels = [
    { url = "https://files.pythonhosted.org/packages/b2/05/77b60e520511c53d1c1ca75f1930c7dd8e971d0c4379b7f4b3f9644685ba/pytest_mock-3.14.1-py3-none-any.whl", hash = "sha256:178aefcd11307d874b4cd3100344e7e2d888d9791a6a1d9bfe90fbc1b74fd1d0", size = 9923, upload-time = "2025-05-26T13:58:43.487Z" },
]

[[package]]
name = "python-dateutil"
version = "2.9.0.post0"
source = { registry = "https://pypi.org/simple" }
dependencies = [
    { name = "six" },
]
sdist = { url = "https://files.pythonhosted.org/packages/66/c0/0c8b6ad9f17a802ee498c46e004a0eb49bc148f2fd230864601a86dcf6db/python-dateutil-2.9.0.post0.tar.gz", hash = "sha256:37dd54208da7e1cd875388217d5e00ebd4179249f90fb72437e91a35459a0ad3", size = 342432, upload-time = "2024-03-01T18:36:20.211Z" }
wheels = [
    { url = "https://files.pythonhosted.org/packages/ec/57/56b9bcc3c9c6a792fcbaf139543cee77261f3651ca9da0c93f5c1221264b/python_dateutil-2.9.0.post0-py2.py3-none-any.whl", hash = "sha256:a8b2bc7bffae282281c8140a97d3aa9c14da0b136dfe83f850eea9a5f7470427", size = 229892, upload-time = "2024-03-01T18:36:18.57Z" },
]

[[package]]
name = "python-dotenv"
version = "1.1.1"
source = { registry = "https://pypi.org/simple" }
sdist = { url = "https://files.pythonhosted.org/packages/f6/b0/4bc07ccd3572a2f9df7e6782f52b0c6c90dcbb803ac4a167702d7d0dfe1e/python_dotenv-1.1.1.tar.gz", hash = "sha256:a8a6399716257f45be6a007360200409fce5cda2661e3dec71d23dc15f6189ab", size = 41978, upload-time = "2025-06-24T04:21:07.341Z" }
wheels = [
    { url = "https://files.pythonhosted.org/packages/5f/ed/539768cf28c661b5b068d66d96a2f155c4971a5d55684a514c1a0e0dec2f/python_dotenv-1.1.1-py3-none-any.whl", hash = "sha256:31f23644fe2602f88ff55e1f5c79ba497e01224ee7737937930c448e4d0e24dc", size = 20556, upload-time = "2025-06-24T04:21:06.073Z" },
]

[[package]]
name = "python-jose"
version = "3.5.0"
source = { registry = "https://pypi.org/simple" }
dependencies = [
    { name = "ecdsa" },
    { name = "pyasn1" },
    { name = "rsa" },
]
sdist = { url = "https://files.pythonhosted.org/packages/c6/77/3a1c9039db7124eb039772b935f2244fbb73fc8ee65b9acf2375da1c07bf/python_jose-3.5.0.tar.gz", hash = "sha256:fb4eaa44dbeb1c26dcc69e4bd7ec54a1cb8dd64d3b4d81ef08d90ff453f2b01b", size = 92726, upload-time = "2025-05-28T17:31:54.288Z" }
wheels = [
    { url = "https://files.pythonhosted.org/packages/d9/c3/0bd11992072e6a1c513b16500a5d07f91a24017c5909b02c72c62d7ad024/python_jose-3.5.0-py2.py3-none-any.whl", hash = "sha256:abd1202f23d34dfad2c3d28cb8617b90acf34132c7afd60abd0b0b7d3cb55771", size = 34624, upload-time = "2025-05-28T17:31:52.802Z" },
]

[[package]]
name = "python-multipart"
version = "0.0.20"
source = { registry = "https://pypi.org/simple" }
sdist = { url = "https://files.pythonhosted.org/packages/f3/87/f44d7c9f274c7ee665a29b885ec97089ec5dc034c7f3fafa03da9e39a09e/python_multipart-0.0.20.tar.gz", hash = "sha256:8dd0cab45b8e23064ae09147625994d090fa46f5b0d1e13af944c331a7fa9d13", size = 37158, upload-time = "2024-12-16T19:45:46.972Z" }
wheels = [
    { url = "https://files.pythonhosted.org/packages/45/58/38b5afbc1a800eeea951b9285d3912613f2603bdf897a4ab0f4bd7f405fc/python_multipart-0.0.20-py3-none-any.whl", hash = "sha256:8a62d3a8335e06589fe01f2a3e178cdcc632f3fbe0d492ad9ee0ec35aab1f104", size = 24546, upload-time = "2024-12-16T19:45:44.423Z" },
]

[[package]]
name = "pyyaml"
version = "6.0.2"
source = { registry = "https://pypi.org/simple" }
sdist = { url = "https://files.pythonhosted.org/packages/54/ed/79a089b6be93607fa5cdaedf301d7dfb23af5f25c398d5ead2525b063e17/pyyaml-6.0.2.tar.gz", hash = "sha256:d584d9ec91ad65861cc08d42e834324ef890a082e591037abe114850ff7bbc3e", size = 130631, upload-time = "2024-08-06T20:33:50.674Z" }
wheels = [
    { url = "https://files.pythonhosted.org/packages/ef/e3/3af305b830494fa85d95f6d95ef7fa73f2ee1cc8ef5b495c7c3269fb835f/PyYAML-6.0.2-cp313-cp313-macosx_10_13_x86_64.whl", hash = "sha256:efdca5630322a10774e8e98e1af481aad470dd62c3170801852d752aa7a783ba", size = 181309, upload-time = "2024-08-06T20:32:43.4Z" },
    { url = "https://files.pythonhosted.org/packages/45/9f/3b1c20a0b7a3200524eb0076cc027a970d320bd3a6592873c85c92a08731/PyYAML-6.0.2-cp313-cp313-macosx_11_0_arm64.whl", hash = "sha256:50187695423ffe49e2deacb8cd10510bc361faac997de9efef88badc3bb9e2d1", size = 171679, upload-time = "2024-08-06T20:32:44.801Z" },
    { url = "https://files.pythonhosted.org/packages/7c/9a/337322f27005c33bcb656c655fa78325b730324c78620e8328ae28b64d0c/PyYAML-6.0.2-cp313-cp313-manylinux_2_17_aarch64.manylinux2014_aarch64.whl", hash = "sha256:0ffe8360bab4910ef1b9e87fb812d8bc0a308b0d0eef8c8f44e0254ab3b07133", size = 733428, upload-time = "2024-08-06T20:32:46.432Z" },
    { url = "https://files.pythonhosted.org/packages/a3/69/864fbe19e6c18ea3cc196cbe5d392175b4cf3d5d0ac1403ec3f2d237ebb5/PyYAML-6.0.2-cp313-cp313-manylinux_2_17_s390x.manylinux2014_s390x.whl", hash = "sha256:17e311b6c678207928d649faa7cb0d7b4c26a0ba73d41e99c4fff6b6c3276484", size = 763361, upload-time = "2024-08-06T20:32:51.188Z" },
    { url = "https://files.pythonhosted.org/packages/04/24/b7721e4845c2f162d26f50521b825fb061bc0a5afcf9a386840f23ea19fa/PyYAML-6.0.2-cp313-cp313-manylinux_2_17_x86_64.manylinux2014_x86_64.whl", hash = "sha256:70b189594dbe54f75ab3a1acec5f1e3faa7e8cf2f1e08d9b561cb41b845f69d5", size = 759523, upload-time = "2024-08-06T20:32:53.019Z" },
    { url = "https://files.pythonhosted.org/packages/2b/b2/e3234f59ba06559c6ff63c4e10baea10e5e7df868092bf9ab40e5b9c56b6/PyYAML-6.0.2-cp313-cp313-musllinux_1_1_aarch64.whl", hash = "sha256:41e4e3953a79407c794916fa277a82531dd93aad34e29c2a514c2c0c5fe971cc", size = 726660, upload-time = "2024-08-06T20:32:54.708Z" },
    { url = "https://files.pythonhosted.org/packages/fe/0f/25911a9f080464c59fab9027482f822b86bf0608957a5fcc6eaac85aa515/PyYAML-6.0.2-cp313-cp313-musllinux_1_1_x86_64.whl", hash = "sha256:68ccc6023a3400877818152ad9a1033e3db8625d899c72eacb5a668902e4d652", size = 751597, upload-time = "2024-08-06T20:32:56.985Z" },
    { url = "https://files.pythonhosted.org/packages/14/0d/e2c3b43bbce3cf6bd97c840b46088a3031085179e596d4929729d8d68270/PyYAML-6.0.2-cp313-cp313-win32.whl", hash = "sha256:bc2fa7c6b47d6bc618dd7fb02ef6fdedb1090ec036abab80d4681424b84c1183", size = 140527, upload-time = "2024-08-06T20:33:03.001Z" },
    { url = "https://files.pythonhosted.org/packages/fa/de/02b54f42487e3d3c6efb3f89428677074ca7bf43aae402517bc7cca949f3/PyYAML-6.0.2-cp313-cp313-win_amd64.whl", hash = "sha256:8388ee1976c416731879ac16da0aff3f63b286ffdd57cdeb95f3f2e085687563", size = 156446, upload-time = "2024-08-06T20:33:04.33Z" },
]

[[package]]
name = "redis"
version = "6.4.0"
source = { registry = "https://pypi.org/simple" }
sdist = { url = "https://files.pythonhosted.org/packages/0d/d6/e8b92798a5bd67d659d51a18170e91c16ac3b59738d91894651ee255ed49/redis-6.4.0.tar.gz", hash = "sha256:b01bc7282b8444e28ec36b261df5375183bb47a07eb9c603f284e89cbc5ef010", size = 4647399, upload-time = "2025-08-07T08:10:11.441Z" }
wheels = [
    { url = "https://files.pythonhosted.org/packages/e8/02/89e2ed7e85db6c93dfa9e8f691c5087df4e3551ab39081a4d7c6d1f90e05/redis-6.4.0-py3-none-any.whl", hash = "sha256:f0544fa9604264e9464cdf4814e7d4830f74b165d52f2a330a760a88dd248b7f", size = 279847, upload-time = "2025-08-07T08:10:09.84Z" },
]

[[package]]
name = "requests"
version = "2.32.4"
source = { registry = "https://pypi.org/simple" }
dependencies = [
    { name = "certifi" },
    { name = "charset-normalizer" },
    { name = "idna" },
    { name = "urllib3" },
]
sdist = { url = "https://files.pythonhosted.org/packages/e1/0a/929373653770d8a0d7ea76c37de6e41f11eb07559b103b1c02cafb3f7cf8/requests-2.32.4.tar.gz", hash = "sha256:27d0316682c8a29834d3264820024b62a36942083d52caf2f14c0591336d3422", size = 135258, upload-time = "2025-06-09T16:43:07.34Z" }
wheels = [
    { url = "https://files.pythonhosted.org/packages/7c/e4/56027c4a6b4ae70ca9de302488c5ca95ad4a39e190093d6c1a8ace08341b/requests-2.32.4-py3-none-any.whl", hash = "sha256:27babd3cda2a6d50b30443204ee89830707d396671944c998b5975b031ac2b2c", size = 64847, upload-time = "2025-06-09T16:43:05.728Z" },
]

[[package]]
name = "responses"
version = "0.25.7"
source = { registry = "https://pypi.org/simple" }
dependencies = [
    { name = "pyyaml" },
    { name = "requests" },
    { name = "urllib3" },
]
sdist = { url = "https://files.pythonhosted.org/packages/81/7e/2345ac3299bd62bd7163216702bbc88976c099cfceba5b889f2a457727a1/responses-0.25.7.tar.gz", hash = "sha256:8ebae11405d7a5df79ab6fd54277f6f2bc29b2d002d0dd2d5c632594d1ddcedb", size = 79203, upload-time = "2025-03-11T15:36:16.624Z" }
wheels = [
    { url = "https://files.pythonhosted.org/packages/e4/fc/1d20b64fa90e81e4fa0a34c9b0240a6cfb1326b7e06d18a5432a9917c316/responses-0.25.7-py3-none-any.whl", hash = "sha256:92ca17416c90fe6b35921f52179bff29332076bb32694c0df02dcac2c6bc043c", size = 34732, upload-time = "2025-03-11T15:36:14.589Z" },
]

[[package]]
name = "respx"
version = "0.22.0"
source = { registry = "https://pypi.org/simple" }
dependencies = [
    { name = "httpx" },
]
sdist = { url = "https://files.pythonhosted.org/packages/f4/7c/96bd0bc759cf009675ad1ee1f96535edcb11e9666b985717eb8c87192a95/respx-0.22.0.tar.gz", hash = "sha256:3c8924caa2a50bd71aefc07aa812f2466ff489f1848c96e954a5362d17095d91", size = 28439, upload-time = "2024-12-19T22:33:59.374Z" }
wheels = [
    { url = "https://files.pythonhosted.org/packages/8e/67/afbb0978d5399bc9ea200f1d4489a23c9a1dad4eee6376242b8182389c79/respx-0.22.0-py2.py3-none-any.whl", hash = "sha256:631128d4c9aba15e56903fb5f66fb1eff412ce28dd387ca3a81339e52dbd3ad0", size = 25127, upload-time = "2024-12-19T22:33:57.837Z" },
]

[[package]]
name = "rich"
version = "14.0.0"
source = { registry = "https://pypi.org/simple" }
dependencies = [
    { name = "markdown-it-py" },
    { name = "pygments" },
]
sdist = { url = "https://files.pythonhosted.org/packages/a1/53/830aa4c3066a8ab0ae9a9955976fb770fe9c6102117c8ec4ab3ea62d89e8/rich-14.0.0.tar.gz", hash = "sha256:82f1bc23a6a21ebca4ae0c45af9bdbc492ed20231dcb63f297d6d1021a9d5725", size = 224078, upload-time = "2025-03-30T14:15:14.23Z" }
wheels = [
    { url = "https://files.pythonhosted.org/packages/0d/9b/63f4c7ebc259242c89b3acafdb37b41d1185c07ff0011164674e9076b491/rich-14.0.0-py3-none-any.whl", hash = "sha256:1c9491e1951aac09caffd42f448ee3d04e58923ffe14993f6e83068dc395d7e0", size = 243229, upload-time = "2025-03-30T14:15:12.283Z" },
]

[[package]]
name = "rich-toolkit"
version = "0.14.8"
source = { registry = "https://pypi.org/simple" }
dependencies = [
    { name = "click" },
    { name = "rich" },
    { name = "typing-extensions" },
]
sdist = { url = "https://files.pythonhosted.org/packages/1b/de/d3d329d670bb271ee82e7bbc2946f985b2782f4cae2857138ed94be1335b/rich_toolkit-0.14.8.tar.gz", hash = "sha256:1f77b32e6c25d9e3644c1efbce00d8d90daf2457b3abdb4699e263c03b9ca6cf", size = 110926, upload-time = "2025-06-30T22:05:53.663Z" }
wheels = [
    { url = "https://files.pythonhosted.org/packages/78/39/c0fd75955aa963a15c642dfe6fb2acdd1fd2114028ec5ff2e2fd26218ad7/rich_toolkit-0.14.8-py3-none-any.whl", hash = "sha256:c54bda82b93145a79bbae04c3e15352e6711787c470728ff41fdfa0c2f0c11ae", size = 24975, upload-time = "2025-06-30T22:05:52.153Z" },
]

[[package]]
name = "rsa"
version = "4.9.1"
source = { registry = "https://pypi.org/simple" }
dependencies = [
    { name = "pyasn1" },
]
sdist = { url = "https://files.pythonhosted.org/packages/da/8a/22b7beea3ee0d44b1916c0c1cb0ee3af23b700b6da9f04991899d0c555d4/rsa-4.9.1.tar.gz", hash = "sha256:e7bdbfdb5497da4c07dfd35530e1a902659db6ff241e39d9953cad06ebd0ae75", size = 29034, upload-time = "2025-04-16T09:51:18.218Z" }
wheels = [
    { url = "https://files.pythonhosted.org/packages/64/8d/0133e4eb4beed9e425d9a98ed6e081a55d195481b7632472be1af08d2f6b/rsa-4.9.1-py3-none-any.whl", hash = "sha256:68635866661c6836b8d39430f97a996acbd61bfa49406748ea243539fe239762", size = 34696, upload-time = "2025-04-16T09:51:17.142Z" },
]

[[package]]
name = "ruff"
version = "0.12.1"
source = { registry = "https://pypi.org/simple" }
sdist = { url = "https://files.pythonhosted.org/packages/97/38/796a101608a90494440856ccfb52b1edae90de0b817e76bfade66b12d320/ruff-0.12.1.tar.gz", hash = "sha256:806bbc17f1104fd57451a98a58df35388ee3ab422e029e8f5cf30aa4af2c138c", size = 4413426, upload-time = "2025-06-26T20:34:14.784Z" }
wheels = [
    { url = "https://files.pythonhosted.org/packages/06/bf/3dba52c1d12ab5e78d75bd78ad52fb85a6a1f29cc447c2423037b82bed0d/ruff-0.12.1-py3-none-linux_armv6l.whl", hash = "sha256:6013a46d865111e2edb71ad692fbb8262e6c172587a57c0669332a449384a36b", size = 10305649, upload-time = "2025-06-26T20:33:39.242Z" },
    { url = "https://files.pythonhosted.org/packages/8c/65/dab1ba90269bc8c81ce1d499a6517e28fe6f87b2119ec449257d0983cceb/ruff-0.12.1-py3-none-macosx_10_12_x86_64.whl", hash = "sha256:b3f75a19e03a4b0757d1412edb7f27cffb0c700365e9d6b60bc1b68d35bc89e0", size = 11120201, upload-time = "2025-06-26T20:33:42.207Z" },
    { url = "https://files.pythonhosted.org/packages/3f/3e/2d819ffda01defe857fa2dd4cba4d19109713df4034cc36f06bbf582d62a/ruff-0.12.1-py3-none-macosx_11_0_arm64.whl", hash = "sha256:9a256522893cb7e92bb1e1153283927f842dea2e48619c803243dccc8437b8be", size = 10466769, upload-time = "2025-06-26T20:33:44.102Z" },
    { url = "https://files.pythonhosted.org/packages/63/37/bde4cf84dbd7821c8de56ec4ccc2816bce8125684f7b9e22fe4ad92364de/ruff-0.12.1-py3-none-manylinux_2_17_aarch64.manylinux2014_aarch64.whl", hash = "sha256:069052605fe74c765a5b4272eb89880e0ff7a31e6c0dbf8767203c1fbd31c7ff", size = 10660902, upload-time = "2025-06-26T20:33:45.98Z" },
    { url = "https://files.pythonhosted.org/packages/0e/3a/390782a9ed1358c95e78ccc745eed1a9d657a537e5c4c4812fce06c8d1a0/ruff-0.12.1-py3-none-manylinux_2_17_armv7l.manylinux2014_armv7l.whl", hash = "sha256:a684f125a4fec2d5a6501a466be3841113ba6847827be4573fddf8308b83477d", size = 10167002, upload-time = "2025-06-26T20:33:47.81Z" },
    { url = "https://files.pythonhosted.org/packages/6d/05/f2d4c965009634830e97ffe733201ec59e4addc5b1c0efa035645baa9e5f/ruff-0.12.1-py3-none-manylinux_2_17_i686.manylinux2014_i686.whl", hash = "sha256:bdecdef753bf1e95797593007569d8e1697a54fca843d78f6862f7dc279e23bd", size = 11751522, upload-time = "2025-06-26T20:33:49.857Z" },
    { url = "https://files.pythonhosted.org/packages/35/4e/4bfc519b5fcd462233f82fc20ef8b1e5ecce476c283b355af92c0935d5d9/ruff-0.12.1-py3-none-manylinux_2_17_ppc64.manylinux2014_ppc64.whl", hash = "sha256:70d52a058c0e7b88b602f575d23596e89bd7d8196437a4148381a3f73fcd5010", size = 12520264, upload-time = "2025-06-26T20:33:52.199Z" },
    { url = "https://files.pythonhosted.org/packages/85/b2/7756a6925da236b3a31f234b4167397c3e5f91edb861028a631546bad719/ruff-0.12.1-py3-none-manylinux_2_17_ppc64le.manylinux2014_ppc64le.whl", hash = "sha256:84d0a69d1e8d716dfeab22d8d5e7c786b73f2106429a933cee51d7b09f861d4e", size = 12133882, upload-time = "2025-06-26T20:33:54.231Z" },
    { url = "https://files.pythonhosted.org/packages/dd/00/40da9c66d4a4d51291e619be6757fa65c91b92456ff4f01101593f3a1170/ruff-0.12.1-py3-none-manylinux_2_17_s390x.manylinux2014_s390x.whl", hash = "sha256:6cc32e863adcf9e71690248607ccdf25252eeeab5193768e6873b901fd441fed", size = 11608941, upload-time = "2025-06-26T20:33:56.202Z" },
    { url = "https://files.pythonhosted.org/packages/91/e7/f898391cc026a77fbe68dfea5940f8213622474cb848eb30215538a2dadf/ruff-0.12.1-py3-none-manylinux_2_17_x86_64.manylinux2014_x86_64.whl", hash = "sha256:7fd49a4619f90d5afc65cf42e07b6ae98bb454fd5029d03b306bd9e2273d44cc", size = 11602887, upload-time = "2025-06-26T20:33:58.47Z" },
    { url = "https://files.pythonhosted.org/packages/f6/02/0891872fc6aab8678084f4cf8826f85c5d2d24aa9114092139a38123f94b/ruff-0.12.1-py3-none-musllinux_1_2_aarch64.whl", hash = "sha256:ed5af6aaaea20710e77698e2055b9ff9b3494891e1b24d26c07055459bb717e9", size = 10521742, upload-time = "2025-06-26T20:34:00.465Z" },
    { url = "https://files.pythonhosted.org/packages/2a/98/d6534322c74a7d47b0f33b036b2498ccac99d8d8c40edadb552c038cecf1/ruff-0.12.1-py3-none-musllinux_1_2_armv7l.whl", hash = "sha256:801d626de15e6bf988fbe7ce59b303a914ff9c616d5866f8c79eb5012720ae13", size = 10149909, upload-time = "2025-06-26T20:34:02.603Z" },
    { url = "https://files.pythonhosted.org/packages/34/5c/9b7ba8c19a31e2b6bd5e31aa1e65b533208a30512f118805371dbbbdf6a9/ruff-0.12.1-py3-none-musllinux_1_2_i686.whl", hash = "sha256:2be9d32a147f98a1972c1e4df9a6956d612ca5f5578536814372113d09a27a6c", size = 11136005, upload-time = "2025-06-26T20:34:04.723Z" },
    { url = "https://files.pythonhosted.org/packages/dc/34/9bbefa4d0ff2c000e4e533f591499f6b834346025e11da97f4ded21cb23e/ruff-0.12.1-py3-none-musllinux_1_2_x86_64.whl", hash = "sha256:49b7ce354eed2a322fbaea80168c902de9504e6e174fd501e9447cad0232f9e6", size = 11648579, upload-time = "2025-06-26T20:34:06.766Z" },
    { url = "https://files.pythonhosted.org/packages/6f/1c/20cdb593783f8f411839ce749ec9ae9e4298c2b2079b40295c3e6e2089e1/ruff-0.12.1-py3-none-win32.whl", hash = "sha256:d973fa626d4c8267848755bd0414211a456e99e125dcab147f24daa9e991a245", size = 10519495, upload-time = "2025-06-26T20:34:08.718Z" },
    { url = "https://files.pythonhosted.org/packages/cf/56/7158bd8d3cf16394928f47c637d39a7d532268cd45220bdb6cd622985760/ruff-0.12.1-py3-none-win_amd64.whl", hash = "sha256:9e1123b1c033f77bd2590e4c1fe7e8ea72ef990a85d2484351d408224d603013", size = 11547485, upload-time = "2025-06-26T20:34:11.008Z" },
    { url = "https://files.pythonhosted.org/packages/91/d0/6902c0d017259439d6fd2fd9393cea1cfe30169940118b007d5e0ea7e954/ruff-0.12.1-py3-none-win_arm64.whl", hash = "sha256:78ad09a022c64c13cc6077707f036bab0fac8cd7088772dcd1e5be21c5002efc", size = 10691209, upload-time = "2025-06-26T20:34:12.928Z" },
]

[[package]]
name = "s3transfer"
version = "0.13.0"
source = { registry = "https://pypi.org/simple" }
dependencies = [
    { name = "botocore" },
]
sdist = { url = "https://files.pythonhosted.org/packages/ed/5d/9dcc100abc6711e8247af5aa561fc07c4a046f72f659c3adea9a449e191a/s3transfer-0.13.0.tar.gz", hash = "sha256:f5e6db74eb7776a37208001113ea7aa97695368242b364d73e91c981ac522177", size = 150232, upload-time = "2025-05-22T19:24:50.245Z" }
wheels = [
    { url = "https://files.pythonhosted.org/packages/18/17/22bf8155aa0ea2305eefa3a6402e040df7ebe512d1310165eda1e233c3f8/s3transfer-0.13.0-py3-none-any.whl", hash = "sha256:0148ef34d6dd964d0d8cf4311b2b21c474693e57c2e069ec708ce043d2b527be", size = 85152, upload-time = "2025-05-22T19:24:48.703Z" },
]

[[package]]
name = "shellingham"
version = "1.5.4"
source = { registry = "https://pypi.org/simple" }
sdist = { url = "https://files.pythonhosted.org/packages/58/15/8b3609fd3830ef7b27b655beb4b4e9c62313a4e8da8c676e142cc210d58e/shellingham-1.5.4.tar.gz", hash = "sha256:8dbca0739d487e5bd35ab3ca4b36e11c4078f3a234bfce294b0a0291363404de", size = 10310, upload-time = "2023-10-24T04:13:40.426Z" }
wheels = [
    { url = "https://files.pythonhosted.org/packages/e0/f9/0595336914c5619e5f28a1fb793285925a8cd4b432c9da0a987836c7f822/shellingham-1.5.4-py2.py3-none-any.whl", hash = "sha256:7ecfff8f2fd72616f7481040475a65b2bf8af90a56c89140852d1120324e8686", size = 9755, upload-time = "2023-10-24T04:13:38.866Z" },
]

[[package]]
name = "six"
version = "1.17.0"
source = { registry = "https://pypi.org/simple" }
sdist = { url = "https://files.pythonhosted.org/packages/94/e7/b2c673351809dca68a0e064b6af791aa332cf192da575fd474ed7d6f16a2/six-1.17.0.tar.gz", hash = "sha256:ff70335d468e7eb6ec65b95b99d3a2836546063f63acc5171de367e834932a81", size = 34031, upload-time = "2024-12-04T17:35:28.174Z" }
wheels = [
    { url = "https://files.pythonhosted.org/packages/b7/ce/149a00dd41f10bc29e5921b496af8b574d8413afcd5e30dfa0ed46c2cc5e/six-1.17.0-py2.py3-none-any.whl", hash = "sha256:4721f391ed90541fddacab5acf947aa0d3dc7d27b2e1e8eda2be8970586c3274", size = 11050, upload-time = "2024-12-04T17:35:26.475Z" },
]

[[package]]
name = "sniffio"
version = "1.3.1"
source = { registry = "https://pypi.org/simple" }
sdist = { url = "https://files.pythonhosted.org/packages/a2/87/a6771e1546d97e7e041b6ae58d80074f81b7d5121207425c964ddf5cfdbd/sniffio-1.3.1.tar.gz", hash = "sha256:f4324edc670a0f49750a81b895f35c3adb843cca46f0530f79fc1babb23789dc", size = 20372, upload-time = "2024-02-25T23:20:04.057Z" }
wheels = [
    { url = "https://files.pythonhosted.org/packages/e9/44/75a9c9421471a6c4805dbf2356f7c181a29c1879239abab1ea2cc8f38b40/sniffio-1.3.1-py3-none-any.whl", hash = "sha256:2f6da418d1f1e0fddd844478f41680e794e6051915791a034ff65e5f100525a2", size = 10235, upload-time = "2024-02-25T23:20:01.196Z" },
]

[[package]]
name = "sqladmin"
version = "0.21.0"
source = { registry = "https://pypi.org/simple" }
dependencies = [
    { name = "jinja2" },
    { name = "python-multipart" },
    { name = "sqlalchemy" },
    { name = "starlette" },
    { name = "wtforms" },
]
sdist = { url = "https://files.pythonhosted.org/packages/5b/0c/614041e1b544e0de1f43b58f0105b3e2795b80369d5b0ff7412882d42fff/sqladmin-0.21.0.tar.gz", hash = "sha256:cb455b79eb79ef7d904680dd83817bf7750675147400b5b7cc401d04bda7ef2c", size = 1428312, upload-time = "2025-07-02T09:41:21.207Z" }
wheels = [
    { url = "https://files.pythonhosted.org/packages/ed/8d/81b2a48cc6f5479cb1148292518e3006ec8f5fbe3b0829ef165984e9d7b9/sqladmin-0.21.0-py3-none-any.whl", hash = "sha256:2b1802c49bdd3128c6452625705693cf32d5d33e7db30e63f409bd20a9c05b53", size = 1443585, upload-time = "2025-07-02T09:41:19.205Z" },
]

[[package]]
name = "sqlalchemy"
version = "2.0.41"
source = { registry = "https://pypi.org/simple" }
dependencies = [
    { name = "greenlet", marker = "(python_full_version < '3.14' and platform_machine == 'AMD64') or (python_full_version < '3.14' and platform_machine == 'WIN32') or (python_full_version < '3.14' and platform_machine == 'aarch64') or (python_full_version < '3.14' and platform_machine == 'amd64') or (python_full_version < '3.14' and platform_machine == 'ppc64le') or (python_full_version < '3.14' and platform_machine == 'win32') or (python_full_version < '3.14' and platform_machine == 'x86_64')" },
    { name = "typing-extensions" },
]
sdist = { url = "https://files.pythonhosted.org/packages/63/66/45b165c595ec89aa7dcc2c1cd222ab269bc753f1fc7a1e68f8481bd957bf/sqlalchemy-2.0.41.tar.gz", hash = "sha256:edba70118c4be3c2b1f90754d308d0b79c6fe2c0fdc52d8ddf603916f83f4db9", size = 9689424, upload-time = "2025-05-14T17:10:32.339Z" }
wheels = [
    { url = "https://files.pythonhosted.org/packages/d3/ad/2e1c6d4f235a97eeef52d0200d8ddda16f6c4dd70ae5ad88c46963440480/sqlalchemy-2.0.41-cp313-cp313-macosx_10_13_x86_64.whl", hash = "sha256:4eeb195cdedaf17aab6b247894ff2734dcead6c08f748e617bfe05bd5a218443", size = 2115491, upload-time = "2025-05-14T17:55:31.177Z" },
    { url = "https://files.pythonhosted.org/packages/cf/8d/be490e5db8400dacc89056f78a52d44b04fbf75e8439569d5b879623a53b/sqlalchemy-2.0.41-cp313-cp313-macosx_11_0_arm64.whl", hash = "sha256:d4ae769b9c1c7757e4ccce94b0641bc203bbdf43ba7a2413ab2523d8d047d8dc", size = 2102827, upload-time = "2025-05-14T17:55:34.921Z" },
    { url = "https://files.pythonhosted.org/packages/a0/72/c97ad430f0b0e78efaf2791342e13ffeafcbb3c06242f01a3bb8fe44f65d/sqlalchemy-2.0.41-cp313-cp313-manylinux_2_17_aarch64.manylinux2014_aarch64.whl", hash = "sha256:a62448526dd9ed3e3beedc93df9bb6b55a436ed1474db31a2af13b313a70a7e1", size = 3225224, upload-time = "2025-05-14T17:50:41.418Z" },
    { url = "https://files.pythonhosted.org/packages/5e/51/5ba9ea3246ea068630acf35a6ba0d181e99f1af1afd17e159eac7e8bc2b8/sqlalchemy-2.0.41-cp313-cp313-manylinux_2_17_x86_64.manylinux2014_x86_64.whl", hash = "sha256:dc56c9788617b8964ad02e8fcfeed4001c1f8ba91a9e1f31483c0dffb207002a", size = 3230045, upload-time = "2025-05-14T17:51:54.722Z" },
    { url = "https://files.pythonhosted.org/packages/78/2f/8c14443b2acea700c62f9b4a8bad9e49fc1b65cfb260edead71fd38e9f19/sqlalchemy-2.0.41-cp313-cp313-musllinux_1_2_aarch64.whl", hash = "sha256:c153265408d18de4cc5ded1941dcd8315894572cddd3c58df5d5b5705b3fa28d", size = 3159357, upload-time = "2025-05-14T17:50:43.483Z" },
    { url = "https://files.pythonhosted.org/packages/fc/b2/43eacbf6ccc5276d76cea18cb7c3d73e294d6fb21f9ff8b4eef9b42bbfd5/sqlalchemy-2.0.41-cp313-cp313-musllinux_1_2_x86_64.whl", hash = "sha256:4f67766965996e63bb46cfbf2ce5355fc32d9dd3b8ad7e536a920ff9ee422e23", size = 3197511, upload-time = "2025-05-14T17:51:57.308Z" },
    { url = "https://files.pythonhosted.org/packages/fa/2e/677c17c5d6a004c3c45334ab1dbe7b7deb834430b282b8a0f75ae220c8eb/sqlalchemy-2.0.41-cp313-cp313-win32.whl", hash = "sha256:bfc9064f6658a3d1cadeaa0ba07570b83ce6801a1314985bf98ec9b95d74e15f", size = 2082420, upload-time = "2025-05-14T17:55:52.69Z" },
    { url = "https://files.pythonhosted.org/packages/e9/61/e8c1b9b6307c57157d328dd8b8348ddc4c47ffdf1279365a13b2b98b8049/sqlalchemy-2.0.41-cp313-cp313-win_amd64.whl", hash = "sha256:82ca366a844eb551daff9d2e6e7a9e5e76d2612c8564f58db6c19a726869c1df", size = 2108329, upload-time = "2025-05-14T17:55:54.495Z" },
    { url = "https://files.pythonhosted.org/packages/1c/fc/9ba22f01b5cdacc8f5ed0d22304718d2c758fce3fd49a5372b886a86f37c/sqlalchemy-2.0.41-py3-none-any.whl", hash = "sha256:57df5dc6fdb5ed1a88a1ed2195fd31927e705cad62dedd86b46972752a80f576", size = 1911224, upload-time = "2025-05-14T17:39:42.154Z" },
]

[[package]]
name = "sqlmodel"
version = "0.0.24"
source = { registry = "https://pypi.org/simple" }
dependencies = [
    { name = "pydantic" },
    { name = "sqlalchemy" },
]
sdist = { url = "https://files.pythonhosted.org/packages/86/4b/c2ad0496f5bdc6073d9b4cef52be9c04f2b37a5773441cc6600b1857648b/sqlmodel-0.0.24.tar.gz", hash = "sha256:cc5c7613c1a5533c9c7867e1aab2fd489a76c9e8a061984da11b4e613c182423", size = 116780, upload-time = "2025-03-07T05:43:32.887Z" }
wheels = [
    { url = "https://files.pythonhosted.org/packages/16/91/484cd2d05569892b7fef7f5ceab3bc89fb0f8a8c0cde1030d383dbc5449c/sqlmodel-0.0.24-py3-none-any.whl", hash = "sha256:6778852f09370908985b667d6a3ab92910d0d5ec88adcaf23dbc242715ff7193", size = 28622, upload-time = "2025-03-07T05:43:30.37Z" },
]

[[package]]
name = "starlette"
version = "0.46.2"
source = { registry = "https://pypi.org/simple" }
dependencies = [
    { name = "anyio" },
]
sdist = { url = "https://files.pythonhosted.org/packages/ce/20/08dfcd9c983f6a6f4a1000d934b9e6d626cff8d2eeb77a89a68eef20a2b7/starlette-0.46.2.tar.gz", hash = "sha256:7f7361f34eed179294600af672f565727419830b54b7b084efe44bb82d2fccd5", size = 2580846, upload-time = "2025-04-13T13:56:17.942Z" }
wheels = [
    { url = "https://files.pythonhosted.org/packages/8b/0c/9d30a4ebeb6db2b25a841afbb80f6ef9a854fc3b41be131d249a977b4959/starlette-0.46.2-py3-none-any.whl", hash = "sha256:595633ce89f8ffa71a015caed34a5b2dc1c0cdb3f0f1fbd1e69339cf2abeec35", size = 72037, upload-time = "2025-04-13T13:56:16.21Z" },
]

[[package]]
name = "typer"
version = "0.16.0"
source = { registry = "https://pypi.org/simple" }
dependencies = [
    { name = "click" },
    { name = "rich" },
    { name = "shellingham" },
    { name = "typing-extensions" },
]
sdist = { url = "https://files.pythonhosted.org/packages/c5/8c/7d682431efca5fd290017663ea4588bf6f2c6aad085c7f108c5dbc316e70/typer-0.16.0.tar.gz", hash = "sha256:af377ffaee1dbe37ae9440cb4e8f11686ea5ce4e9bae01b84ae7c63b87f1dd3b", size = 102625, upload-time = "2025-05-26T14:30:31.824Z" }
wheels = [
    { url = "https://files.pythonhosted.org/packages/76/42/3efaf858001d2c2913de7f354563e3a3a2f0decae3efe98427125a8f441e/typer-0.16.0-py3-none-any.whl", hash = "sha256:1f79bed11d4d02d4310e3c1b7ba594183bcedb0ac73b27a9e5f28f6fb5b98855", size = 46317, upload-time = "2025-05-26T14:30:30.523Z" },
]

[[package]]
name = "typing-extensions"
version = "4.14.0"
source = { registry = "https://pypi.org/simple" }
sdist = { url = "https://files.pythonhosted.org/packages/d1/bc/51647cd02527e87d05cb083ccc402f93e441606ff1f01739a62c8ad09ba5/typing_extensions-4.14.0.tar.gz", hash = "sha256:8676b788e32f02ab42d9e7c61324048ae4c6d844a399eebace3d4979d75ceef4", size = 107423, upload-time = "2025-06-02T14:52:11.399Z" }
wheels = [
    { url = "https://files.pythonhosted.org/packages/69/e0/552843e0d356fbb5256d21449fa957fa4eff3bbc135a74a691ee70c7c5da/typing_extensions-4.14.0-py3-none-any.whl", hash = "sha256:a1514509136dd0b477638fc68d6a91497af5076466ad0fa6c338e44e359944af", size = 43839, upload-time = "2025-06-02T14:52:10.026Z" },
]

[[package]]
name = "typing-inspection"
version = "0.4.1"
source = { registry = "https://pypi.org/simple" }
dependencies = [
    { name = "typing-extensions" },
]
sdist = { url = "https://files.pythonhosted.org/packages/f8/b1/0c11f5058406b3af7609f121aaa6b609744687f1d158b3c3a5bf4cc94238/typing_inspection-0.4.1.tar.gz", hash = "sha256:6ae134cc0203c33377d43188d4064e9b357dba58cff3185f22924610e70a9d28", size = 75726, upload-time = "2025-05-21T18:55:23.885Z" }
wheels = [
    { url = "https://files.pythonhosted.org/packages/17/69/cd203477f944c353c31bade965f880aa1061fd6bf05ded0726ca845b6ff7/typing_inspection-0.4.1-py3-none-any.whl", hash = "sha256:389055682238f53b04f7badcb49b989835495a96700ced5dab2d8feae4b26f51", size = 14552, upload-time = "2025-05-21T18:55:22.152Z" },
]

[[package]]
name = "tzdata"
version = "2025.2"
source = { registry = "https://pypi.org/simple" }
sdist = { url = "https://files.pythonhosted.org/packages/95/32/1a225d6164441be760d75c2c42e2780dc0873fe382da3e98a2e1e48361e5/tzdata-2025.2.tar.gz", hash = "sha256:b60a638fcc0daffadf82fe0f57e53d06bdec2f36c4df66280ae79bce6bd6f2b9", size = 196380, upload-time = "2025-03-23T13:54:43.652Z" }
wheels = [
    { url = "https://files.pythonhosted.org/packages/5c/23/c7abc0ca0a1526a0774eca151daeb8de62ec457e77262b66b359c3c7679e/tzdata-2025.2-py2.py3-none-any.whl", hash = "sha256:1a403fada01ff9221ca8044d701868fa132215d84beb92242d9acd2147f667a8", size = 347839, upload-time = "2025-03-23T13:54:41.845Z" },
]

[[package]]
name = "tzlocal"
version = "5.3.1"
source = { registry = "https://pypi.org/simple" }
dependencies = [
    { name = "tzdata", marker = "sys_platform == 'win32'" },
]
sdist = { url = "https://files.pythonhosted.org/packages/8b/2e/c14812d3d4d9cd1773c6be938f89e5735a1f11a9f184ac3639b93cef35d5/tzlocal-5.3.1.tar.gz", hash = "sha256:cceffc7edecefea1f595541dbd6e990cb1ea3d19bf01b2809f362a03dd7921fd", size = 30761, upload-time = "2025-03-05T21:17:41.549Z" }
wheels = [
    { url = "https://files.pythonhosted.org/packages/c2/14/e2a54fabd4f08cd7af1c07030603c3356b74da07f7cc056e600436edfa17/tzlocal-5.3.1-py3-none-any.whl", hash = "sha256:eb1a66c3ef5847adf7a834f1be0800581b683b5608e74f86ecbcef8ab91bb85d", size = 18026, upload-time = "2025-03-05T21:17:39.857Z" },
]

[[package]]
name = "urllib3"
version = "2.5.0"
source = { registry = "https://pypi.org/simple" }
sdist = { url = "https://files.pythonhosted.org/packages/15/22/9ee70a2574a4f4599c47dd506532914ce044817c7752a79b6a51286319bc/urllib3-2.5.0.tar.gz", hash = "sha256:3fc47733c7e419d4bc3f6b3dc2b4f890bb743906a30d56ba4a5bfa4bbff92760", size = 393185, upload-time = "2025-06-18T14:07:41.644Z" }
wheels = [
    { url = "https://files.pythonhosted.org/packages/a7/c2/fe1e52489ae3122415c51f387e221dd0773709bad6c6cdaa599e8a2c5185/urllib3-2.5.0-py3-none-any.whl", hash = "sha256:e6b01673c0fa6a13e374b50871808eb3bf7046c4b125b216f6bf1cc604cff0dc", size = 129795, upload-time = "2025-06-18T14:07:40.39Z" },
]

[[package]]
name = "uvicorn"
version = "0.35.0"
source = { registry = "https://pypi.org/simple" }
dependencies = [
    { name = "click" },
    { name = "h11" },
]
sdist = { url = "https://files.pythonhosted.org/packages/5e/42/e0e305207bb88c6b8d3061399c6a961ffe5fbb7e2aa63c9234df7259e9cd/uvicorn-0.35.0.tar.gz", hash = "sha256:bc662f087f7cf2ce11a1d7fd70b90c9f98ef2e2831556dd078d131b96cc94a01", size = 78473, upload-time = "2025-06-28T16:15:46.058Z" }
wheels = [
    { url = "https://files.pythonhosted.org/packages/d2/e2/dc81b1bd1dcfe91735810265e9d26bc8ec5da45b4c0f6237e286819194c3/uvicorn-0.35.0-py3-none-any.whl", hash = "sha256:197535216b25ff9b785e29a0b79199f55222193d47f820816e7da751e9bc8d4a", size = 66406, upload-time = "2025-06-28T16:15:44.816Z" },
]

[package.optional-dependencies]
standard = [
    { name = "colorama", marker = "sys_platform == 'win32'" },
    { name = "httptools" },
    { name = "python-dotenv" },
    { name = "pyyaml" },
    { name = "uvloop", marker = "platform_python_implementation != 'PyPy' and sys_platform != 'cygwin' and sys_platform != 'win32'" },
    { name = "watchfiles" },
    { name = "websockets" },
]

[[package]]
name = "uvloop"
version = "0.21.0"
source = { registry = "https://pypi.org/simple" }
sdist = { url = "https://files.pythonhosted.org/packages/af/c0/854216d09d33c543f12a44b393c402e89a920b1a0a7dc634c42de91b9cf6/uvloop-0.21.0.tar.gz", hash = "sha256:3bf12b0fda68447806a7ad847bfa591613177275d35b6724b1ee573faa3704e3", size = 2492741, upload-time = "2024-10-14T23:38:35.489Z" }
wheels = [
    { url = "https://files.pythonhosted.org/packages/3f/8d/2cbef610ca21539f0f36e2b34da49302029e7c9f09acef0b1c3b5839412b/uvloop-0.21.0-cp313-cp313-macosx_10_13_universal2.whl", hash = "sha256:bfd55dfcc2a512316e65f16e503e9e450cab148ef11df4e4e679b5e8253a5281", size = 1468123, upload-time = "2024-10-14T23:38:00.688Z" },
    { url = "https://files.pythonhosted.org/packages/93/0d/b0038d5a469f94ed8f2b2fce2434a18396d8fbfb5da85a0a9781ebbdec14/uvloop-0.21.0-cp313-cp313-macosx_10_13_x86_64.whl", hash = "sha256:787ae31ad8a2856fc4e7c095341cccc7209bd657d0e71ad0dc2ea83c4a6fa8af", size = 819325, upload-time = "2024-10-14T23:38:02.309Z" },
    { url = "https://files.pythonhosted.org/packages/50/94/0a687f39e78c4c1e02e3272c6b2ccdb4e0085fda3b8352fecd0410ccf915/uvloop-0.21.0-cp313-cp313-manylinux_2_17_aarch64.manylinux2014_aarch64.whl", hash = "sha256:5ee4d4ef48036ff6e5cfffb09dd192c7a5027153948d85b8da7ff705065bacc6", size = 4582806, upload-time = "2024-10-14T23:38:04.711Z" },
    { url = "https://files.pythonhosted.org/packages/d2/19/f5b78616566ea68edd42aacaf645adbf71fbd83fc52281fba555dc27e3f1/uvloop-0.21.0-cp313-cp313-manylinux_2_17_x86_64.manylinux2014_x86_64.whl", hash = "sha256:f3df876acd7ec037a3d005b3ab85a7e4110422e4d9c1571d4fc89b0fc41b6816", size = 4701068, upload-time = "2024-10-14T23:38:06.385Z" },
    { url = "https://files.pythonhosted.org/packages/47/57/66f061ee118f413cd22a656de622925097170b9380b30091b78ea0c6ea75/uvloop-0.21.0-cp313-cp313-musllinux_1_2_aarch64.whl", hash = "sha256:bd53ecc9a0f3d87ab847503c2e1552b690362e005ab54e8a48ba97da3924c0dc", size = 4454428, upload-time = "2024-10-14T23:38:08.416Z" },
    { url = "https://files.pythonhosted.org/packages/63/9a/0962b05b308494e3202d3f794a6e85abe471fe3cafdbcf95c2e8c713aabd/uvloop-0.21.0-cp313-cp313-musllinux_1_2_x86_64.whl", hash = "sha256:a5c39f217ab3c663dc699c04cbd50c13813e31d917642d459fdcec07555cc553", size = 4660018, upload-time = "2024-10-14T23:38:10.888Z" },
]

[[package]]
name = "virtualenv"
version = "20.31.2"
source = { registry = "https://pypi.org/simple" }
dependencies = [
    { name = "distlib" },
    { name = "filelock" },
    { name = "platformdirs" },
]
sdist = { url = "https://files.pythonhosted.org/packages/56/2c/444f465fb2c65f40c3a104fd0c495184c4f2336d65baf398e3c75d72ea94/virtualenv-20.31.2.tar.gz", hash = "sha256:e10c0a9d02835e592521be48b332b6caee6887f332c111aa79a09b9e79efc2af", size = 6076316, upload-time = "2025-05-08T17:58:23.811Z" }
wheels = [
    { url = "https://files.pythonhosted.org/packages/f3/40/b1c265d4b2b62b58576588510fc4d1fe60a86319c8de99fd8e9fec617d2c/virtualenv-20.31.2-py3-none-any.whl", hash = "sha256:36efd0d9650ee985f0cad72065001e66d49a6f24eb44d98980f630686243cf11", size = 6057982, upload-time = "2025-05-08T17:58:21.15Z" },
]

[[package]]
name = "watchfiles"
version = "1.1.0"
source = { registry = "https://pypi.org/simple" }
dependencies = [
    { name = "anyio" },
]
sdist = { url = "https://files.pythonhosted.org/packages/2a/9a/d451fcc97d029f5812e898fd30a53fd8c15c7bbd058fd75cfc6beb9bd761/watchfiles-1.1.0.tar.gz", hash = "sha256:693ed7ec72cbfcee399e92c895362b6e66d63dac6b91e2c11ae03d10d503e575", size = 94406, upload-time = "2025-06-15T19:06:59.42Z" }
wheels = [
    { url = "https://files.pythonhosted.org/packages/d3/42/fae874df96595556a9089ade83be34a2e04f0f11eb53a8dbf8a8a5e562b4/watchfiles-1.1.0-cp313-cp313-macosx_10_12_x86_64.whl", hash = "sha256:5007f860c7f1f8df471e4e04aaa8c43673429047d63205d1630880f7637bca30", size = 402004, upload-time = "2025-06-15T19:05:38.499Z" },
    { url = "https://files.pythonhosted.org/packages/fa/55/a77e533e59c3003d9803c09c44c3651224067cbe7fb5d574ddbaa31e11ca/watchfiles-1.1.0-cp313-cp313-macosx_11_0_arm64.whl", hash = "sha256:20ecc8abbd957046f1fe9562757903f5eaf57c3bce70929fda6c7711bb58074a", size = 393671, upload-time = "2025-06-15T19:05:39.52Z" },
    { url = "https://files.pythonhosted.org/packages/05/68/b0afb3f79c8e832e6571022611adbdc36e35a44e14f129ba09709aa4bb7a/watchfiles-1.1.0-cp313-cp313-manylinux_2_17_aarch64.manylinux2014_aarch64.whl", hash = "sha256:f2f0498b7d2a3c072766dba3274fe22a183dbea1f99d188f1c6c72209a1063dc", size = 449772, upload-time = "2025-06-15T19:05:40.897Z" },
    { url = "https://files.pythonhosted.org/packages/ff/05/46dd1f6879bc40e1e74c6c39a1b9ab9e790bf1f5a2fe6c08b463d9a807f4/watchfiles-1.1.0-cp313-cp313-manylinux_2_17_armv7l.manylinux2014_armv7l.whl", hash = "sha256:239736577e848678e13b201bba14e89718f5c2133dfd6b1f7846fa1b58a8532b", size = 456789, upload-time = "2025-06-15T19:05:42.045Z" },
    { url = "https://files.pythonhosted.org/packages/8b/ca/0eeb2c06227ca7f12e50a47a3679df0cd1ba487ea19cf844a905920f8e95/watchfiles-1.1.0-cp313-cp313-manylinux_2_17_i686.manylinux2014_i686.whl", hash = "sha256:eff4b8d89f444f7e49136dc695599a591ff769300734446c0a86cba2eb2f9895", size = 482551, upload-time = "2025-06-15T19:05:43.781Z" },
    { url = "https://files.pythonhosted.org/packages/31/47/2cecbd8694095647406645f822781008cc524320466ea393f55fe70eed3b/watchfiles-1.1.0-cp313-cp313-manylinux_2_17_ppc64le.manylinux2014_ppc64le.whl", hash = "sha256:12b0a02a91762c08f7264e2e79542f76870c3040bbc847fb67410ab81474932a", size = 597420, upload-time = "2025-06-15T19:05:45.244Z" },
    { url = "https://files.pythonhosted.org/packages/d9/7e/82abc4240e0806846548559d70f0b1a6dfdca75c1b4f9fa62b504ae9b083/watchfiles-1.1.0-cp313-cp313-manylinux_2_17_s390x.manylinux2014_s390x.whl", hash = "sha256:29e7bc2eee15cbb339c68445959108803dc14ee0c7b4eea556400131a8de462b", size = 477950, upload-time = "2025-06-15T19:05:46.332Z" },
    { url = "https://files.pythonhosted.org/packages/25/0d/4d564798a49bf5482a4fa9416dea6b6c0733a3b5700cb8a5a503c4b15853/watchfiles-1.1.0-cp313-cp313-manylinux_2_17_x86_64.manylinux2014_x86_64.whl", hash = "sha256:d9481174d3ed982e269c090f780122fb59cee6c3796f74efe74e70f7780ed94c", size = 451706, upload-time = "2025-06-15T19:05:47.459Z" },
    { url = "https://files.pythonhosted.org/packages/81/b5/5516cf46b033192d544102ea07c65b6f770f10ed1d0a6d388f5d3874f6e4/watchfiles-1.1.0-cp313-cp313-musllinux_1_1_aarch64.whl", hash = "sha256:80f811146831c8c86ab17b640801c25dc0a88c630e855e2bef3568f30434d52b", size = 625814, upload-time = "2025-06-15T19:05:48.654Z" },
    { url = "https://files.pythonhosted.org/packages/0c/dd/7c1331f902f30669ac3e754680b6edb9a0dd06dea5438e61128111fadd2c/watchfiles-1.1.0-cp313-cp313-musllinux_1_1_x86_64.whl", hash = "sha256:60022527e71d1d1fda67a33150ee42869042bce3d0fcc9cc49be009a9cded3fb", size = 622820, upload-time = "2025-06-15T19:05:50.088Z" },
    { url = "https://files.pythonhosted.org/packages/1b/14/36d7a8e27cd128d7b1009e7715a7c02f6c131be9d4ce1e5c3b73d0e342d8/watchfiles-1.1.0-cp313-cp313-win32.whl", hash = "sha256:32d6d4e583593cb8576e129879ea0991660b935177c0f93c6681359b3654bfa9", size = 279194, upload-time = "2025-06-15T19:05:51.186Z" },
    { url = "https://files.pythonhosted.org/packages/25/41/2dd88054b849aa546dbeef5696019c58f8e0774f4d1c42123273304cdb2e/watchfiles-1.1.0-cp313-cp313-win_amd64.whl", hash = "sha256:f21af781a4a6fbad54f03c598ab620e3a77032c5878f3d780448421a6e1818c7", size = 292349, upload-time = "2025-06-15T19:05:52.201Z" },
    { url = "https://files.pythonhosted.org/packages/c8/cf/421d659de88285eb13941cf11a81f875c176f76a6d99342599be88e08d03/watchfiles-1.1.0-cp313-cp313-win_arm64.whl", hash = "sha256:5366164391873ed76bfdf618818c82084c9db7fac82b64a20c44d335eec9ced5", size = 283836, upload-time = "2025-06-15T19:05:53.265Z" },
    { url = "https://files.pythonhosted.org/packages/45/10/6faf6858d527e3599cc50ec9fcae73590fbddc1420bd4fdccfebffeedbc6/watchfiles-1.1.0-cp313-cp313t-macosx_10_12_x86_64.whl", hash = "sha256:17ab167cca6339c2b830b744eaf10803d2a5b6683be4d79d8475d88b4a8a4be1", size = 400343, upload-time = "2025-06-15T19:05:54.252Z" },
    { url = "https://files.pythonhosted.org/packages/03/20/5cb7d3966f5e8c718006d0e97dfe379a82f16fecd3caa7810f634412047a/watchfiles-1.1.0-cp313-cp313t-macosx_11_0_arm64.whl", hash = "sha256:328dbc9bff7205c215a7807da7c18dce37da7da718e798356212d22696404339", size = 392916, upload-time = "2025-06-15T19:05:55.264Z" },
    { url = "https://files.pythonhosted.org/packages/8c/07/d8f1176328fa9e9581b6f120b017e286d2a2d22ae3f554efd9515c8e1b49/watchfiles-1.1.0-cp313-cp313t-manylinux_2_17_aarch64.manylinux2014_aarch64.whl", hash = "sha256:f7208ab6e009c627b7557ce55c465c98967e8caa8b11833531fdf95799372633", size = 449582, upload-time = "2025-06-15T19:05:56.317Z" },
    { url = "https://files.pythonhosted.org/packages/66/e8/80a14a453cf6038e81d072a86c05276692a1826471fef91df7537dba8b46/watchfiles-1.1.0-cp313-cp313t-manylinux_2_17_armv7l.manylinux2014_armv7l.whl", hash = "sha256:a8f6f72974a19efead54195bc9bed4d850fc047bb7aa971268fd9a8387c89011", size = 456752, upload-time = "2025-06-15T19:05:57.359Z" },
    { url = "https://files.pythonhosted.org/packages/5a/25/0853b3fe0e3c2f5af9ea60eb2e781eade939760239a72c2d38fc4cc335f6/watchfiles-1.1.0-cp313-cp313t-manylinux_2_17_i686.manylinux2014_i686.whl", hash = "sha256:d181ef50923c29cf0450c3cd47e2f0557b62218c50b2ab8ce2ecaa02bd97e670", size = 481436, upload-time = "2025-06-15T19:05:58.447Z" },
    { url = "https://files.pythonhosted.org/packages/fe/9e/4af0056c258b861fbb29dcb36258de1e2b857be4a9509e6298abcf31e5c9/watchfiles-1.1.0-cp313-cp313t-manylinux_2_17_ppc64le.manylinux2014_ppc64le.whl", hash = "sha256:adb4167043d3a78280d5d05ce0ba22055c266cf8655ce942f2fb881262ff3cdf", size = 596016, upload-time = "2025-06-15T19:05:59.59Z" },
    { url = "https://files.pythonhosted.org/packages/c5/fa/95d604b58aa375e781daf350897aaaa089cff59d84147e9ccff2447c8294/watchfiles-1.1.0-cp313-cp313t-manylinux_2_17_s390x.manylinux2014_s390x.whl", hash = "sha256:8c5701dc474b041e2934a26d31d39f90fac8a3dee2322b39f7729867f932b1d4", size = 476727, upload-time = "2025-06-15T19:06:01.086Z" },
    { url = "https://files.pythonhosted.org/packages/65/95/fe479b2664f19be4cf5ceeb21be05afd491d95f142e72d26a42f41b7c4f8/watchfiles-1.1.0-cp313-cp313t-manylinux_2_17_x86_64.manylinux2014_x86_64.whl", hash = "sha256:b067915e3c3936966a8607f6fe5487df0c9c4afb85226613b520890049deea20", size = 451864, upload-time = "2025-06-15T19:06:02.144Z" },
    { url = "https://files.pythonhosted.org/packages/d3/8a/3c4af14b93a15ce55901cd7a92e1a4701910f1768c78fb30f61d2b79785b/watchfiles-1.1.0-cp313-cp313t-musllinux_1_1_aarch64.whl", hash = "sha256:9c733cda03b6d636b4219625a4acb5c6ffb10803338e437fb614fef9516825ef", size = 625626, upload-time = "2025-06-15T19:06:03.578Z" },
    { url = "https://files.pythonhosted.org/packages/da/f5/cf6aa047d4d9e128f4b7cde615236a915673775ef171ff85971d698f3c2c/watchfiles-1.1.0-cp313-cp313t-musllinux_1_1_x86_64.whl", hash = "sha256:cc08ef8b90d78bfac66f0def80240b0197008e4852c9f285907377b2947ffdcb", size = 622744, upload-time = "2025-06-15T19:06:05.066Z" },
    { url = "https://files.pythonhosted.org/packages/2c/00/70f75c47f05dea6fd30df90f047765f6fc2d6eb8b5a3921379b0b04defa2/watchfiles-1.1.0-cp314-cp314-macosx_10_12_x86_64.whl", hash = "sha256:9974d2f7dc561cce3bb88dfa8eb309dab64c729de85fba32e98d75cf24b66297", size = 402114, upload-time = "2025-06-15T19:06:06.186Z" },
    { url = "https://files.pythonhosted.org/packages/53/03/acd69c48db4a1ed1de26b349d94077cca2238ff98fd64393f3e97484cae6/watchfiles-1.1.0-cp314-cp314-macosx_11_0_arm64.whl", hash = "sha256:c68e9f1fcb4d43798ad8814c4c1b61547b014b667216cb754e606bfade587018", size = 393879, upload-time = "2025-06-15T19:06:07.369Z" },
    { url = "https://files.pythonhosted.org/packages/2f/c8/a9a2a6f9c8baa4eceae5887fecd421e1b7ce86802bcfc8b6a942e2add834/watchfiles-1.1.0-cp314-cp314-manylinux_2_17_aarch64.manylinux2014_aarch64.whl", hash = "sha256:95ab1594377effac17110e1352989bdd7bdfca9ff0e5eeccd8c69c5389b826d0", size = 450026, upload-time = "2025-06-15T19:06:08.476Z" },
    { url = "https://files.pythonhosted.org/packages/fe/51/d572260d98388e6e2b967425c985e07d47ee6f62e6455cefb46a6e06eda5/watchfiles-1.1.0-cp314-cp314-manylinux_2_17_armv7l.manylinux2014_armv7l.whl", hash = "sha256:fba9b62da882c1be1280a7584ec4515d0a6006a94d6e5819730ec2eab60ffe12", size = 457917, upload-time = "2025-06-15T19:06:09.988Z" },
    { url = "https://files.pythonhosted.org/packages/c6/2d/4258e52917bf9f12909b6ec314ff9636276f3542f9d3807d143f27309104/watchfiles-1.1.0-cp314-cp314-manylinux_2_17_i686.manylinux2014_i686.whl", hash = "sha256:3434e401f3ce0ed6b42569128b3d1e3af773d7ec18751b918b89cd49c14eaafb", size = 483602, upload-time = "2025-06-15T19:06:11.088Z" },
    { url = "https://files.pythonhosted.org/packages/84/99/bee17a5f341a4345fe7b7972a475809af9e528deba056f8963d61ea49f75/watchfiles-1.1.0-cp314-cp314-manylinux_2_17_ppc64le.manylinux2014_ppc64le.whl", hash = "sha256:fa257a4d0d21fcbca5b5fcba9dca5a78011cb93c0323fb8855c6d2dfbc76eb77", size = 596758, upload-time = "2025-06-15T19:06:12.197Z" },
    { url = "https://files.pythonhosted.org/packages/40/76/e4bec1d59b25b89d2b0716b41b461ed655a9a53c60dc78ad5771fda5b3e6/watchfiles-1.1.0-cp314-cp314-manylinux_2_17_s390x.manylinux2014_s390x.whl", hash = "sha256:7fd1b3879a578a8ec2076c7961076df540b9af317123f84569f5a9ddee64ce92", size = 477601, upload-time = "2025-06-15T19:06:13.391Z" },
    { url = "https://files.pythonhosted.org/packages/1f/fa/a514292956f4a9ce3c567ec0c13cce427c158e9f272062685a8a727d08fc/watchfiles-1.1.0-cp314-cp314-manylinux_2_17_x86_64.manylinux2014_x86_64.whl", hash = "sha256:62cc7a30eeb0e20ecc5f4bd113cd69dcdb745a07c68c0370cea919f373f65d9e", size = 451936, upload-time = "2025-06-15T19:06:14.656Z" },
    { url = "https://files.pythonhosted.org/packages/32/5d/c3bf927ec3bbeb4566984eba8dd7a8eb69569400f5509904545576741f88/watchfiles-1.1.0-cp314-cp314-musllinux_1_1_aarch64.whl", hash = "sha256:891c69e027748b4a73847335d208e374ce54ca3c335907d381fde4e41661b13b", size = 626243, upload-time = "2025-06-15T19:06:16.232Z" },
    { url = "https://files.pythonhosted.org/packages/e6/65/6e12c042f1a68c556802a84d54bb06d35577c81e29fba14019562479159c/watchfiles-1.1.0-cp314-cp314-musllinux_1_1_x86_64.whl", hash = "sha256:12fe8eaffaf0faa7906895b4f8bb88264035b3f0243275e0bf24af0436b27259", size = 623073, upload-time = "2025-06-15T19:06:17.457Z" },
    { url = "https://files.pythonhosted.org/packages/89/ab/7f79d9bf57329e7cbb0a6fd4c7bd7d0cee1e4a8ef0041459f5409da3506c/watchfiles-1.1.0-cp314-cp314t-macosx_10_12_x86_64.whl", hash = "sha256:bfe3c517c283e484843cb2e357dd57ba009cff351edf45fb455b5fbd1f45b15f", size = 400872, upload-time = "2025-06-15T19:06:18.57Z" },
    { url = "https://files.pythonhosted.org/packages/df/d5/3f7bf9912798e9e6c516094db6b8932df53b223660c781ee37607030b6d3/watchfiles-1.1.0-cp314-cp314t-macosx_11_0_arm64.whl", hash = "sha256:a9ccbf1f129480ed3044f540c0fdbc4ee556f7175e5ab40fe077ff6baf286d4e", size = 392877, upload-time = "2025-06-15T19:06:19.55Z" },
    { url = "https://files.pythonhosted.org/packages/0d/c5/54ec7601a2798604e01c75294770dbee8150e81c6e471445d7601610b495/watchfiles-1.1.0-cp314-cp314t-manylinux_2_17_aarch64.manylinux2014_aarch64.whl", hash = "sha256:ba0e3255b0396cac3cc7bbace76404dd72b5438bf0d8e7cefa2f79a7f3649caa", size = 449645, upload-time = "2025-06-15T19:06:20.66Z" },
    { url = "https://files.pythonhosted.org/packages/0a/04/c2f44afc3b2fce21ca0b7802cbd37ed90a29874f96069ed30a36dfe57c2b/watchfiles-1.1.0-cp314-cp314t-manylinux_2_17_armv7l.manylinux2014_armv7l.whl", hash = "sha256:4281cd9fce9fc0a9dbf0fc1217f39bf9cf2b4d315d9626ef1d4e87b84699e7e8", size = 457424, upload-time = "2025-06-15T19:06:21.712Z" },
    { url = "https://files.pythonhosted.org/packages/9f/b0/eec32cb6c14d248095261a04f290636da3df3119d4040ef91a4a50b29fa5/watchfiles-1.1.0-cp314-cp314t-manylinux_2_17_i686.manylinux2014_i686.whl", hash = "sha256:6d2404af8db1329f9a3c9b79ff63e0ae7131986446901582067d9304ae8aaf7f", size = 481584, upload-time = "2025-06-15T19:06:22.777Z" },
    { url = "https://files.pythonhosted.org/packages/d1/e2/ca4bb71c68a937d7145aa25709e4f5d68eb7698a25ce266e84b55d591bbd/watchfiles-1.1.0-cp314-cp314t-manylinux_2_17_ppc64le.manylinux2014_ppc64le.whl", hash = "sha256:e78b6ed8165996013165eeabd875c5dfc19d41b54f94b40e9fff0eb3193e5e8e", size = 596675, upload-time = "2025-06-15T19:06:24.226Z" },
    { url = "https://files.pythonhosted.org/packages/a1/dd/b0e4b7fb5acf783816bc950180a6cd7c6c1d2cf7e9372c0ea634e722712b/watchfiles-1.1.0-cp314-cp314t-manylinux_2_17_s390x.manylinux2014_s390x.whl", hash = "sha256:249590eb75ccc117f488e2fabd1bfa33c580e24b96f00658ad88e38844a040bb", size = 477363, upload-time = "2025-06-15T19:06:25.42Z" },
    { url = "https://files.pythonhosted.org/packages/69/c4/088825b75489cb5b6a761a4542645718893d395d8c530b38734f19da44d2/watchfiles-1.1.0-cp314-cp314t-manylinux_2_17_x86_64.manylinux2014_x86_64.whl", hash = "sha256:d05686b5487cfa2e2c28ff1aa370ea3e6c5accfe6435944ddea1e10d93872147", size = 452240, upload-time = "2025-06-15T19:06:26.552Z" },
    { url = "https://files.pythonhosted.org/packages/10/8c/22b074814970eeef43b7c44df98c3e9667c1f7bf5b83e0ff0201b0bd43f9/watchfiles-1.1.0-cp314-cp314t-musllinux_1_1_aarch64.whl", hash = "sha256:d0e10e6f8f6dc5762adee7dece33b722282e1f59aa6a55da5d493a97282fedd8", size = 625607, upload-time = "2025-06-15T19:06:27.606Z" },
    { url = "https://files.pythonhosted.org/packages/32/fa/a4f5c2046385492b2273213ef815bf71a0d4c1943b784fb904e184e30201/watchfiles-1.1.0-cp314-cp314t-musllinux_1_1_x86_64.whl", hash = "sha256:af06c863f152005c7592df1d6a7009c836a247c9d8adb78fef8575a5a98699db", size = 623315, upload-time = "2025-06-15T19:06:29.076Z" },
]

[[package]]
name = "websockets"
version = "15.0.1"
source = { registry = "https://pypi.org/simple" }
sdist = { url = "https://files.pythonhosted.org/packages/21/e6/26d09fab466b7ca9c7737474c52be4f76a40301b08362eb2dbc19dcc16c1/websockets-15.0.1.tar.gz", hash = "sha256:82544de02076bafba038ce055ee6412d68da13ab47f0c60cab827346de828dee", size = 177016, upload-time = "2025-03-05T20:03:41.606Z" }
wheels = [
    { url = "https://files.pythonhosted.org/packages/cb/9f/51f0cf64471a9d2b4d0fc6c534f323b664e7095640c34562f5182e5a7195/websockets-15.0.1-cp313-cp313-macosx_10_13_universal2.whl", hash = "sha256:ee443ef070bb3b6ed74514f5efaa37a252af57c90eb33b956d35c8e9c10a1931", size = 175440, upload-time = "2025-03-05T20:02:36.695Z" },
    { url = "https://files.pythonhosted.org/packages/8a/05/aa116ec9943c718905997412c5989f7ed671bc0188ee2ba89520e8765d7b/websockets-15.0.1-cp313-cp313-macosx_10_13_x86_64.whl", hash = "sha256:5a939de6b7b4e18ca683218320fc67ea886038265fd1ed30173f5ce3f8e85675", size = 173098, upload-time = "2025-03-05T20:02:37.985Z" },
    { url = "https://files.pythonhosted.org/packages/ff/0b/33cef55ff24f2d92924923c99926dcce78e7bd922d649467f0eda8368923/websockets-15.0.1-cp313-cp313-macosx_11_0_arm64.whl", hash = "sha256:746ee8dba912cd6fc889a8147168991d50ed70447bf18bcda7039f7d2e3d9151", size = 173329, upload-time = "2025-03-05T20:02:39.298Z" },
    { url = "https://files.pythonhosted.org/packages/31/1d/063b25dcc01faa8fada1469bdf769de3768b7044eac9d41f734fd7b6ad6d/websockets-15.0.1-cp313-cp313-manylinux_2_17_aarch64.manylinux2014_aarch64.whl", hash = "sha256:595b6c3969023ecf9041b2936ac3827e4623bfa3ccf007575f04c5a6aa318c22", size = 183111, upload-time = "2025-03-05T20:02:40.595Z" },
    { url = "https://files.pythonhosted.org/packages/93/53/9a87ee494a51bf63e4ec9241c1ccc4f7c2f45fff85d5bde2ff74fcb68b9e/websockets-15.0.1-cp313-cp313-manylinux_2_5_i686.manylinux1_i686.manylinux_2_17_i686.manylinux2014_i686.whl", hash = "sha256:3c714d2fc58b5ca3e285461a4cc0c9a66bd0e24c5da9911e30158286c9b5be7f", size = 182054, upload-time = "2025-03-05T20:02:41.926Z" },
    { url = "https://files.pythonhosted.org/packages/ff/b2/83a6ddf56cdcbad4e3d841fcc55d6ba7d19aeb89c50f24dd7e859ec0805f/websockets-15.0.1-cp313-cp313-manylinux_2_5_x86_64.manylinux1_x86_64.manylinux_2_17_x86_64.manylinux2014_x86_64.whl", hash = "sha256:0f3c1e2ab208db911594ae5b4f79addeb3501604a165019dd221c0bdcabe4db8", size = 182496, upload-time = "2025-03-05T20:02:43.304Z" },
    { url = "https://files.pythonhosted.org/packages/98/41/e7038944ed0abf34c45aa4635ba28136f06052e08fc2168520bb8b25149f/websockets-15.0.1-cp313-cp313-musllinux_1_2_aarch64.whl", hash = "sha256:229cf1d3ca6c1804400b0a9790dc66528e08a6a1feec0d5040e8b9eb14422375", size = 182829, upload-time = "2025-03-05T20:02:48.812Z" },
    { url = "https://files.pythonhosted.org/packages/e0/17/de15b6158680c7623c6ef0db361da965ab25d813ae54fcfeae2e5b9ef910/websockets-15.0.1-cp313-cp313-musllinux_1_2_i686.whl", hash = "sha256:756c56e867a90fb00177d530dca4b097dd753cde348448a1012ed6c5131f8b7d", size = 182217, upload-time = "2025-03-05T20:02:50.14Z" },
    { url = "https://files.pythonhosted.org/packages/33/2b/1f168cb6041853eef0362fb9554c3824367c5560cbdaad89ac40f8c2edfc/websockets-15.0.1-cp313-cp313-musllinux_1_2_x86_64.whl", hash = "sha256:558d023b3df0bffe50a04e710bc87742de35060580a293c2a984299ed83bc4e4", size = 182195, upload-time = "2025-03-05T20:02:51.561Z" },
    { url = "https://files.pythonhosted.org/packages/86/eb/20b6cdf273913d0ad05a6a14aed4b9a85591c18a987a3d47f20fa13dcc47/websockets-15.0.1-cp313-cp313-win32.whl", hash = "sha256:ba9e56e8ceeeedb2e080147ba85ffcd5cd0711b89576b83784d8605a7df455fa", size = 176393, upload-time = "2025-03-05T20:02:53.814Z" },
    { url = "https://files.pythonhosted.org/packages/1b/6c/c65773d6cab416a64d191d6ee8a8b1c68a09970ea6909d16965d26bfed1e/websockets-15.0.1-cp313-cp313-win_amd64.whl", hash = "sha256:e09473f095a819042ecb2ab9465aee615bd9c2028e4ef7d933600a8401c79561", size = 176837, upload-time = "2025-03-05T20:02:55.237Z" },
    { url = "https://files.pythonhosted.org/packages/fa/a8/5b41e0da817d64113292ab1f8247140aac61cbf6cfd085d6a0fa77f4984f/websockets-15.0.1-py3-none-any.whl", hash = "sha256:f7a866fbc1e97b5c617ee4116daaa09b722101d4a3c170c787450ba409f9736f", size = 169743, upload-time = "2025-03-05T20:03:39.41Z" },
]

[[package]]
name = "werkzeug"
version = "3.1.3"
source = { registry = "https://pypi.org/simple" }
dependencies = [
    { name = "markupsafe" },
]
sdist = { url = "https://files.pythonhosted.org/packages/9f/69/83029f1f6300c5fb2471d621ab06f6ec6b3324685a2ce0f9777fd4a8b71e/werkzeug-3.1.3.tar.gz", hash = "sha256:60723ce945c19328679790e3282cc758aa4a6040e4bb330f53d30fa546d44746", size = 806925, upload-time = "2024-11-08T15:52:18.093Z" }
wheels = [
    { url = "https://files.pythonhosted.org/packages/52/24/ab44c871b0f07f491e5d2ad12c9bd7358e527510618cb1b803a88e986db1/werkzeug-3.1.3-py3-none-any.whl", hash = "sha256:54b78bf3716d19a65be4fceccc0d1d7b89e608834989dfae50ea87564639213e", size = 224498, upload-time = "2024-11-08T15:52:16.132Z" },
]

[[package]]
name = "win32-setctime"
version = "1.2.0"
source = { registry = "https://pypi.org/simple" }
sdist = { url = "https://files.pythonhosted.org/packages/b3/8f/705086c9d734d3b663af0e9bb3d4de6578d08f46b1b101c2442fd9aecaa2/win32_setctime-1.2.0.tar.gz", hash = "sha256:ae1fdf948f5640aae05c511ade119313fb6a30d7eabe25fef9764dca5873c4c0", size = 4867, upload-time = "2024-12-07T15:28:28.314Z" }
wheels = [
    { url = "https://files.pythonhosted.org/packages/e1/07/c6fe3ad3e685340704d314d765b7912993bcb8dc198f0e7a89382d37974b/win32_setctime-1.2.0-py3-none-any.whl", hash = "sha256:95d644c4e708aba81dc3704a116d8cbc974d70b3bdb8be1d150e36be6e9d1390", size = 4083, upload-time = "2024-12-07T15:28:26.465Z" },
]

[[package]]
name = "wtforms"
version = "3.1.2"
source = { registry = "https://pypi.org/simple" }
dependencies = [
    { name = "markupsafe" },
]
sdist = { url = "https://files.pythonhosted.org/packages/6a/c7/96d10183c3470f1836846f7b9527d6cb0b6c2226ebca40f36fa29f23de60/wtforms-3.1.2.tar.gz", hash = "sha256:f8d76180d7239c94c6322f7990ae1216dae3659b7aa1cee94b6318bdffb474b9", size = 134705, upload-time = "2024-01-06T07:52:41.075Z" }
wheels = [
    { url = "https://files.pythonhosted.org/packages/18/19/c3232f35e24dccfad372e9f341c4f3a1166ae7c66e4e1351a9467c921cc1/wtforms-3.1.2-py3-none-any.whl", hash = "sha256:bf831c042829c8cdbad74c27575098d541d039b1faa74c771545ecac916f2c07", size = 145961, upload-time = "2024-01-06T07:52:43.023Z" },
]

[[package]]
name = "xmltodict"
version = "0.14.2"
source = { registry = "https://pypi.org/simple" }
sdist = { url = "https://files.pythonhosted.org/packages/50/05/51dcca9a9bf5e1bce52582683ce50980bcadbc4fa5143b9f2b19ab99958f/xmltodict-0.14.2.tar.gz", hash = "sha256:201e7c28bb210e374999d1dde6382923ab0ed1a8a5faeece48ab525b7810a553", size = 51942, upload-time = "2024-10-16T06:10:29.683Z" }
wheels = [
    { url = "https://files.pythonhosted.org/packages/d6/45/fc303eb433e8a2a271739c98e953728422fa61a3c1f36077a49e395c972e/xmltodict-0.14.2-py2.py3-none-any.whl", hash = "sha256:20cc7d723ed729276e808f26fb6b3599f786cbc37e06c65e192ba77c40f20aac", size = 9981, upload-time = "2024-10-16T06:10:27.649Z" },
]<|MERGE_RESOLUTION|>--- conflicted
+++ resolved
@@ -14,11 +14,8 @@
     { name = "fastapi", extra = ["standard"] },
     { name = "httpx" },
     { name = "itsdangerous" },
-<<<<<<< HEAD
     { name = "prometheus-fastapi-instrumentator" },
-=======
     { name = "loguru" },
->>>>>>> 925e83d2
     { name = "psycopg", extra = ["binary"] },
     { name = "pydantic-settings" },
     { name = "python-jose" },
