import uuid
from datetime import datetime, timezone
from typing import Self

from pydantic import AwareDatetime
from sqlalchemy import Column, String, UniqueConstraint
from sqlmodel import DateTime, Field, Relationship, Session, select
from sqlmodel import Enum as DbEnum
from starlette.exceptions import HTTPException

import schemas
from auth0.client import Auth0Client
from db.core import SoftDeleteModel
from db.types import (
    ApprovalStatusEnum,
    GroupMembershipData,
    PlatformEnum,
    PlatformMembershipData,
)
from schemas.tokens import AccessTokenPayload
from schemas.user import SessionUser


class BiocommonsUser(SoftDeleteModel, table=True):
    __tablename__ = "biocommons_user"
    # Auth0 ID
    id: str = Field(primary_key=True)
    # Note: sqlmodel can't validate emails easily.
    #   Use a separate data model to validate this
    email: str = Field(unique=True)
    email_verified: bool = Field(default=False, nullable=False)
    username: str = Field(unique=True)
    created_at: AwareDatetime = Field(
        default_factory=lambda: datetime.now(timezone.utc), sa_type=DateTime
    )

    platform_memberships: list["PlatformMembership"] = Relationship(
        back_populates="user",
        sa_relationship_kwargs={"foreign_keys": "PlatformMembership.user_id"},
    )
    group_memberships: list["GroupMembership"] = Relationship(
        back_populates="user",
        sa_relationship_kwargs={"foreign_keys": "GroupMembership.user_id"},
    )

    @classmethod
    def get_by_id(cls, user_id: str, session: Session) -> Self | None:
        return session.get(BiocommonsUser, user_id)

    @classmethod
    def has_platform_membership(cls, user_id: str, platform_id: PlatformEnum, session: Session) -> bool:
        """
        Check if a user has a membership for a specific platform.
        """
        result = session.exec(
            select(PlatformMembership.id).where(
                PlatformMembership.user_id == user_id,
                PlatformMembership.platform_id == platform_id,
                PlatformMembership.approval_status == ApprovalStatusEnum.APPROVED,
            )
        ).first()
        return result is not None

    @classmethod
    def create_from_auth0(cls, auth0_id: str, auth0_client: Auth0Client) -> Self:
        """
        Get user data from Auth0 API and create a new BiocommonsUser object.
        """
        user_data = auth0_client.get_user(user_id=auth0_id)
        return cls.from_auth0_data(user_data)

    @classmethod
    def from_auth0_data(cls, data: 'schemas.biocommons.Auth0UserData') -> Self:
        """
        Create a new BiocommonsUser object from Auth0 user data (no API call).
        """
        return cls(id=data.user_id, email=data.email, username=data.username, email_verified=data.email_verified)

    @classmethod
    def get_or_create(
        cls, auth0_id: str, db_session: Session, auth0_client: Auth0Client
    ) -> Self:
        """
        Get the user from the DB, or create it from Auth0 data if it doesn't exist.
        """
        user = db_session.get(cls, auth0_id)
        if user is None:
            user = cls.create_from_auth0(auth0_id=auth0_id, auth0_client=auth0_client)
            db_session.add(user)
            db_session.commit()
        return user

    def delete(self, session: Session, commit: bool = False) -> "BiocommonsUser":
        """
        Soft delete the user and cascade the soft delete to related memberships.
        """
        for membership in list(self.platform_memberships or []):
            if not membership.is_deleted:
                membership.delete(session, commit=False)
        for membership in list(self.group_memberships or []):
            if not membership.is_deleted:
                membership.delete(session, commit=False)

        super().delete(session, commit=commit)
        return self

    def update_from_auth0(self, auth0_id: str, auth0_client: Auth0Client) -> Self:
        """
        Fetch user data from Auth0 and update this object with it.
        Currently only updates email_verified.
        """
        user_data = auth0_client.get_user(user_id=auth0_id)
        return self.update_from_auth0_data(user_data)

    def update_from_auth0_data(self, data: 'schemas.biocommons.Auth0UserData') -> Self:
        """
        Update this object with data from Auth0, without fetching.
        Currently only updates email_verified.
        """
        self.email_verified = data.email_verified
        return self

    def add_platform_membership(
        self, platform: PlatformEnum, db_session: Session, auto_approve: bool = False
    ) -> "PlatformMembership":
        membership = PlatformMembership(
            platform_id=platform,
            user=self,
            approval_status=ApprovalStatusEnum.APPROVED
            if auto_approve
            else ApprovalStatusEnum.PENDING,
            updated_by=None,
        )
        db_session.add(membership)
        db_session.flush()
        membership.save_history(db_session)
        return membership

    def add_group_membership(
        self, group_id: str, db_session: Session, auto_approve: bool = False
    ) -> "GroupMembership":
        membership = GroupMembership(
            group_id=group_id,
            user_id=self.id,
            approval_status=ApprovalStatusEnum.APPROVED if auto_approve else ApprovalStatusEnum.PENDING,
            updated_by_id=None,
        )
        db_session.add(membership)
        membership.save_history(db_session)
        return membership

    def is_any_platform_admin(self, access_token: AccessTokenPayload, db_session: Session) -> bool:
        """
        Check if the user is an admin on any platform.
        """
        if access_token.sub != self.id:
            raise ValueError("User ID does not match access token")
        all_admin_roles = Platform.get_all_admin_roles(db_session)
        for role in all_admin_roles:
            if role.name in access_token.biocommons_roles:
                return True
        return False

    def is_any_group_admin(self, access_token: AccessTokenPayload, db_session: Session) -> bool:
        """
        Check if the user is an admin on any group.
        """
        if access_token.sub != self.id:
            raise ValueError("User ID does not match access token")
        all_admin_roles = BiocommonsGroup.get_all_admin_roles(db_session)
        for role in all_admin_roles:
            if role.name in access_token.biocommons_roles:
                return True
        return False


class PlatformRoleLink(SoftDeleteModel, table=True):
    platform_id: PlatformEnum = Field(primary_key=True, foreign_key="platform.id", sa_type=DbEnum(PlatformEnum, name="PlatformEnum"))
    role_id: str = Field(primary_key=True, foreign_key="auth0role.id")


class Platform(SoftDeleteModel, table=True):
    id: PlatformEnum = Field(primary_key=True, unique=True, sa_type=DbEnum(PlatformEnum, name="PlatformEnum"))
    # Human-readable name for the platform
    name: str = Field(unique=True)
    admin_roles: list["Auth0Role"] = Relationship(
        back_populates="admin_platforms", link_model=PlatformRoleLink,
    )
    members: list["PlatformMembership"] = Relationship(back_populates="platform")

    @classmethod
    def get_by_id(cls, platform_id: PlatformEnum, session: Session) -> Self | None:
        return session.get(cls, platform_id)

    @classmethod
    def get_by_id_or_404(cls, platform_id: PlatformEnum, session: Session) -> Self:
        platform = cls.get_by_id(platform_id, session)
        if platform is None:
            raise HTTPException(status_code=404, detail=f"Platform {platform_id} not found")
        return platform

    @classmethod
    def get_all_admin_roles(cls, session: Session) -> list["Auth0Role"]:
        return session.exec(
            select(Auth0Role)
            .join(PlatformRoleLink, Auth0Role.id == PlatformRoleLink.role_id)
            .distinct()
        ).all()

    @classmethod
    def get_from_admin_roles(cls, role_names: list[str], session: Session) -> list[Self]:
        """
        Given a list of role names, return a list of platforms
        where the roles grant admin rights.
        """
        return session.exec(
            select(Platform)
            .join(Platform.admin_roles)
            .where(Auth0Role.name.in_(role_names))
        ).all()

    @classmethod
    def get_approved_by_user_id(cls, user_id: str, session: Session) -> list[Self] | None:
        return session.exec(
            select(Platform)
            .join(PlatformMembership)
            .where(PlatformMembership.user_id == user_id)
            .where(PlatformMembership.approval_status == ApprovalStatusEnum.APPROVED)
        ).all()

<<<<<<< HEAD
    def user_is_admin(self, user: SessionUser) -> bool:
        """
        Check if the user is an admin on this platform (based on access token roles).
        """
        for role in user.access_token.biocommons_roles:
            if role in {ar.name for ar in self.admin_roles}:
                return True
        return False
=======
    def delete(self, session: Session, commit: bool = False) -> "Platform":
        memberships = list(self.members or [])
        for membership in memberships:
            if not membership.is_deleted:
                membership.delete(session, commit=False)

        super().delete(session, commit=commit)
        return self
>>>>>>> 7b79d237


class PlatformMembership(SoftDeleteModel, table=True):
    __table_args__ = (
        UniqueConstraint("platform_id", "user_id", name="platform_user_id_platform_id"),
    )
    id: uuid.UUID = Field(default_factory=uuid.uuid4, primary_key=True)
    platform_id: PlatformEnum = Field(foreign_key="platform.id", sa_type=DbEnum(PlatformEnum, name="PlatformEnum"))
    platform: Platform = Relationship(back_populates="members")
    user_id: str = Field(foreign_key="biocommons_user.id")
    user: "BiocommonsUser" = Relationship(
        back_populates="platform_memberships",
        sa_relationship_kwargs={
            "foreign_keys": "PlatformMembership.user_id",
        },
    )
    approval_status: ApprovalStatusEnum = Field(
        sa_type=DbEnum(ApprovalStatusEnum, name="ApprovalStatusEnum")
    )
    updated_at: AwareDatetime = Field(
        default_factory=lambda: datetime.now(timezone.utc), sa_type=DateTime
    )
    # Nullable: some memberships are automatically approved
    updated_by_id: str | None = Field(foreign_key="biocommons_user.id", nullable=True)
    updated_by: "BiocommonsUser" = Relationship(
        sa_relationship_kwargs={
            "foreign_keys": "PlatformMembership.updated_by_id",
        }
    )
    revocation_reason: str | None = Field(
        default=None,
        sa_column=Column(String(1024), nullable=True)
    )

    @classmethod
    def get_by_user_id(
        cls, user_id: str, session: Session, approval_status: set[ApprovalStatusEnum] | ApprovalStatusEnum | None = None
    ) -> list[Self]:
        query = (
            select(PlatformMembership)
            .where(PlatformMembership.user_id == user_id)
        )
        if isinstance(approval_status, set):
            query = query.where(PlatformMembership.approval_status.in_(approval_status))
        elif isinstance(approval_status, ApprovalStatusEnum):
            query = query.where(PlatformMembership.approval_status == approval_status)
        return session.exec(query).all()

    @classmethod
    def get_by_user_id_and_platform_id(cls, user_id: str, platform_id: PlatformEnum, session: Session) -> Self | None:
        return session.exec(
            select(PlatformMembership).where(
                PlatformMembership.user_id == user_id,
                PlatformMembership.platform_id == platform_id,
            )
        ).one_or_none()

<<<<<<< HEAD
    @classmethod
    def get_by_user_id_and_platform_id_or_404(cls, user_id: str, platform_id: PlatformEnum, session: Session) -> Self:
        membership = cls.get_by_user_id_and_platform_id(user_id, platform_id, session)
        if membership is None:
            raise HTTPException(status_code=404, detail=f"Platform membership for user {user_id} on platform {platform_id} not found")
        return membership
=======
    def delete(self, session: Session, commit: bool = False) -> "PlatformMembership":
        history_entries = session.exec(
            select(PlatformMembershipHistory)
            .where(
                PlatformMembershipHistory.user_id == self.user_id,
                PlatformMembershipHistory.platform_id == self.platform_id,
            )
        ).all()

        super().delete(session, commit=False)

        for history in history_entries:
            if not history.is_deleted:
                history.delete(session, commit=False)

        if commit:
            session.commit()
            session.expunge(self)
        return self
>>>>>>> 7b79d237

    def save_history(self, session: Session) -> "PlatformMembershipHistory":
        # Make sure this object is in the session before accessing relationships
        if self not in session:
            session.add(self)
        session.flush()  # Ensure relationships are loaded

        history = PlatformMembershipHistory(
            platform_id=self.platform_id,
            user=self.user,
            approval_status=self.approval_status,
            updated_at=self.updated_at,
            updated_by=self.updated_by,
            reason=self.revocation_reason,
        )
        session.add(history)
        return history

    def get_data(self) -> PlatformMembershipData:
        """
        Get a data model for this membership, suitable for returning to the frontend.
        """
        if self.updated_by is not None:
            updated_by = self.updated_by.email
        else:
            updated_by = '(automatic)'
        return PlatformMembershipData(
            id=self.id,
            platform_id=self.platform_id,
            platform_name=self.platform.name,
            user_id=self.user_id,
            approval_status=self.approval_status,
            updated_by=updated_by,
            revocation_reason=self.revocation_reason,
        )



class PlatformMembershipHistory(SoftDeleteModel, table=True):
    id: uuid.UUID = Field(default_factory=uuid.uuid4, primary_key=True)
    platform_id: PlatformEnum = Field(sa_type=DbEnum(PlatformEnum, name="PlatformEnum"))
    user_id: str = Field(foreign_key="biocommons_user.id")
    user: "BiocommonsUser" = Relationship(
        sa_relationship_kwargs={
            "foreign_keys": "PlatformMembershipHistory.user_id",
        }
    )
    approval_status: ApprovalStatusEnum = Field(
        sa_type=DbEnum(ApprovalStatusEnum, name="ApprovalStatusEnum")
    )
    updated_at: AwareDatetime = Field(
        default_factory=lambda: datetime.now(timezone.utc), sa_type=DateTime
    )
    updated_by_id: str | None = Field(foreign_key="biocommons_user.id", nullable=True)
    updated_by: "BiocommonsUser" = Relationship(
        sa_relationship_kwargs={
            "foreign_keys": "PlatformMembershipHistory.updated_by_id",
        }
    )
    reason: str | None = Field(
        default=None,
        sa_column=Column(String(1024), nullable=True)
    )


class GroupMembership(SoftDeleteModel, table=True):
    """
    Stores the current approval status for a user/group pairing.
    Note: only one row per user/group, the approval history
    is kept separately in the GroupMembershipHistory table
    """

    __table_args__ = (
        UniqueConstraint("group_id", "user_id", name="user_group_pairing"),
    )
    id: uuid.UUID = Field(default_factory=uuid.uuid4, primary_key=True)
    group_id: str = Field(foreign_key="biocommonsgroup.group_id")
    group: "BiocommonsGroup" = Relationship(back_populates="members")
    user_id: str = Field(foreign_key="biocommons_user.id")
    user: "BiocommonsUser" = Relationship(
        back_populates="group_memberships",
        sa_relationship_kwargs={
            "foreign_keys": "GroupMembership.user_id",
        },
    )
    approval_status: ApprovalStatusEnum = Field(
        sa_type=DbEnum(ApprovalStatusEnum, name="ApprovalStatusEnum")
    )
    updated_at: AwareDatetime = Field(
        default_factory=lambda: datetime.now(timezone.utc), sa_type=DateTime
    )
    # Nullable: some memberships are automatically approved
    updated_by_id: str | None = Field(foreign_key="biocommons_user.id", nullable=True)
    updated_by: "BiocommonsUser" = Relationship(
        sa_relationship_kwargs={
            "foreign_keys": "GroupMembership.updated_by_id",
        }
    )
    revocation_reason: str | None = Field(
        default=None,
        sa_column=Column(String(1024), nullable=True)
    )

    @classmethod
    def get_by_user_id(
        cls, user_id: str, session: Session, approval_status: set[ApprovalStatusEnum] | ApprovalStatusEnum | None = None
    ) -> list[Self]:
        query = (
            select(GroupMembership)
            .where(
                GroupMembership.user_id == user_id,
            )
        )
        if isinstance(approval_status, set):
            query = query.where(GroupMembership.approval_status.in_(approval_status))
        elif isinstance(approval_status, ApprovalStatusEnum):
            query = query.where(GroupMembership.approval_status == approval_status)
        return session.exec(query).all()

    @classmethod
    def get_by_user_id_and_group_id(cls, user_id: str, group_id: str, session: Session) -> Self | None:
        return session.exec(
            select(GroupMembership).where(
                GroupMembership.user_id == user_id,
                GroupMembership.group_id == group_id,
            )
        ).one_or_none()

    def delete(self, session: Session, commit: bool = False) -> "GroupMembership":
        history_entries = session.exec(
            select(GroupMembershipHistory)
            .where(
                GroupMembershipHistory.user_id == self.user_id,
                GroupMembershipHistory.group_id == self.group_id,
            )
        ).all()

        super().delete(session, commit=False)

        for history in history_entries:
            if not history.is_deleted:
                history.delete(session, commit=False)

        if commit:
            session.commit()
            session.expunge(self)
        return self

    @classmethod
    def get_by_user_id_and_group_id_or_404(cls, user_id: str, group_id: str, session: Session) -> Self:
        membership = cls.get_by_user_id_and_group_id(user_id, group_id, session)
        if membership is None:
            raise HTTPException(status_code=404, detail=f"Group membership for user {user_id} on group {group_id} not found")
        return membership

    @classmethod
    def has_group_membership(cls, user_id: str, group_id: str, session: Session) -> bool:
        result = session.exec(
            select(GroupMembership.id).where(
                GroupMembership.user_id == user_id,
                GroupMembership.group_id == group_id,
                GroupMembership.approval_status == ApprovalStatusEnum.APPROVED,
            )
        ).first()
        return result is not None



    def save(self, session: Session, commit: bool = True) -> Self:
        """
        Save the current object, and create a new GroupMembershipHistory row for it
        """
        session.add(self)
        # Don't commit history until the main object is committed
        self.save_history(session, commit=False)
        if commit:
            session.commit()
        return self

    def save_history(
        self, session: Session, commit: bool = True
    ) -> "GroupMembershipHistory":
        # Make sure this object is in the session before accessing relationships
        if self not in session:
            session.add(self)
        session.flush()

        history = GroupMembershipHistory(
            group_id=self.group_id,
            user_id=self.user_id,
            approval_status=self.approval_status,
            updated_at=self.updated_at,
            updated_by=self.updated_by,
            reason=self.revocation_reason,
        )
        session.add(history)
        if commit:
            session.commit()
        return history

    def grant_auth0_role(self, auth0_client: Auth0Client):
        if not self.approval_status == ApprovalStatusEnum.APPROVED:
            raise ValueError("User is not approved")
        role = auth0_client.get_role_by_name(self.group_id)
        auth0_client.add_roles_to_user(user_id=self.user_id, role_id=role.id)
        return True

    def get_data(self) -> GroupMembershipData:
        """
        Get a data model for this membership, suitable for returning to the frontend.
        """
        if self.updated_by is not None:
            updated_by = self.updated_by.email
        else:
            updated_by = '(automatic)'
        return GroupMembershipData(
            id=self.id,
            group_id=self.group_id,
            group_name=self.group.name,
            group_short_name=self.group.short_name,
            approval_status=self.approval_status,
            updated_by=updated_by,
            revocation_reason=self.revocation_reason,
        )



class GroupMembershipHistory(SoftDeleteModel, table=True):
    """
    Stores the full history of approval decisions for each user
    """

    id: uuid.UUID = Field(default_factory=uuid.uuid4, primary_key=True)
    group_id: str = Field(foreign_key="biocommonsgroup.group_id")
    group: "BiocommonsGroup" = Relationship(back_populates="approval_history")
    user_id: str = Field(foreign_key="biocommons_user.id")
    user: "BiocommonsUser" = Relationship(
        sa_relationship_kwargs={
            "foreign_keys": "GroupMembershipHistory.user_id",
        }
    )
    approval_status: ApprovalStatusEnum = Field(
        sa_type=DbEnum(ApprovalStatusEnum, name="ApprovalStatusEnum")
    )
    updated_at: AwareDatetime = Field(
        default_factory=lambda: datetime.now(timezone.utc), sa_type=DateTime
    )
    # Nullable: some memberships are automatically approved
    updated_by_id: str | None = Field(foreign_key="biocommons_user.id", nullable=True)
    updated_by: "BiocommonsUser" = Relationship(
        sa_relationship_kwargs={
            "foreign_keys": "GroupMembershipHistory.updated_by_id",
        }
    )
    reason: str | None = Field(
        default=None,
        sa_column=Column(String(1024), nullable=True)
    )

    @classmethod
    def get_by_user_id_and_group_id(
        cls, user_id: str, group_id: str, session: Session
    ) -> list[Self] | None:
        return session.exec(
            select(GroupMembershipHistory)
            .where(
                GroupMembershipHistory.user_id == user_id,
                GroupMembershipHistory.group_id == group_id,
            )
            .order_by(GroupMembershipHistory.updated_at.desc())
        ).all()

    @classmethod
    def get_by_user_id(cls, user_id: str, session: Session) -> list[Self] | None:
        return session.exec(
            select(GroupMembershipHistory)
            .where(
                GroupMembershipHistory.user_id == user_id,
            )
            .order_by(GroupMembershipHistory.updated_at.desc())
        ).all()


class GroupRoleLink(SoftDeleteModel, table=True):
    group_id: str = Field(primary_key=True, foreign_key="biocommonsgroup.group_id")
    role_id: str = Field(primary_key=True, foreign_key="auth0role.id")


class Auth0Role(SoftDeleteModel, table=True):
    id: str = Field(primary_key=True, unique=True)
    name: str
    description: str = Field(default="")
    admin_groups: list["BiocommonsGroup"] = Relationship(
        back_populates="admin_roles", link_model=GroupRoleLink
    )
    admin_platforms: list["Platform"] = Relationship(
        back_populates="admin_roles", link_model=PlatformRoleLink
    )

    @classmethod
    def get_or_create_by_id(
        cls, auth0_id: str, session: Session, auth0_client: Auth0Client
    ) -> Self:
        # Try to get from the DB
        role = session.get(Auth0Role, auth0_id)
        if role is not None:
            return role
        # Try to get from the API and save to the DB
        role_data = auth0_client.get_role_by_id(role_id=auth0_id)
        role = cls(
            id=role_data.id, name=role_data.name, description=role_data.description
        )
        session.add(role)
        session.commit()
        return role

    @classmethod
    def get_or_create_by_name(
        cls, name: str, session: Session, auth0_client: Auth0Client = None
    ) -> Self:
        # Try to get from the DB
        role = cls.get_by_name(name=name, session=session)
        if role is not None:
            return role
        # Try to get from the API and save to the DB
        role_data = auth0_client.get_role_by_name(name=name)
        role = cls(**role_data.model_dump())
        session.add(role)
        session.commit()
        return role

    @classmethod
    def get_by_name(cls, name: str, session: Session) -> Self | None:
        return session.exec(
            select(Auth0Role).where(Auth0Role.name == name)
        ).one_or_none()


class BiocommonsGroup(SoftDeleteModel, table=True):
    # Name of the group / role name in Auth0, e.g. biocommons/group/tsi
    group_id: str = Field(primary_key=True, unique=True)
    # Human-readable name for the group
    name: str = Field(unique=True)
    # Short name / abbreviation for the group
    short_name: str = Field(unique=True)
    # List of roles that are allowed to approve group membership
    admin_roles: list[Auth0Role] = Relationship(
        back_populates="admin_groups", link_model=GroupRoleLink
    )
    members: list[GroupMembership] = Relationship(back_populates="group")
    approval_history: list[GroupMembershipHistory] = Relationship(
        back_populates="group"
    )

    @classmethod
    def get_by_id(cls, group_id: str, session: Session) -> Self | None:
        return session.get(BiocommonsGroup, group_id)

<<<<<<< HEAD
    @classmethod
    def get_by_id_or_404(cls, group_id: str, session: Session) -> Self:
        group = cls.get_by_id(group_id, session)
        if group is None:
            raise HTTPException(status_code=404, detail="Group not found")
        return group
=======
    def delete(self, session: Session, commit: bool = False) -> "BiocommonsGroup":
        memberships = list(self.members or [])
        for membership in memberships:
            if not membership.is_deleted:
                membership.delete(session, commit=False)

        super().delete(session, commit=commit)
        return self
>>>>>>> 7b79d237

    def get_admins(self, auth0_client: Auth0Client) -> set[str]:
        """
        Get all admin emails for this group from the Auth0 API, returning a set of emails.
        """
        admins = set()
        for role in self.admin_roles:
            role_admins = auth0_client.get_all_role_users(role_id=role.id)
            for admin in role_admins:
                admins.add(admin.email)
        return admins

    def user_is_admin(self, user: SessionUser) -> bool:
        user_roles = user.access_token.biocommons_roles
        admin_role_names = [role.name for role in self.admin_roles]
        for role in user_roles:
            if role in admin_role_names:
                return True
        return False

    @classmethod
    def get_all_admin_roles(cls, session: Session) -> list[Auth0Role]:
        return session.exec(
            select(Auth0Role)
            .join(GroupRoleLink, Auth0Role.id == GroupRoleLink.role_id)
            .distinct()
        ).all()

    @classmethod
    def get_from_admin_roles(cls, role_names: list[str], session: Session) -> list[Self]:
        """
        Given a list of role names, return a list of groups
        where the roles grant admin rights.
        """
        return session.exec(
            select(BiocommonsGroup)
            .join(BiocommonsGroup.admin_roles)
            .where(Auth0Role.name.in_(role_names))
        )


# Update all model references
BiocommonsUser.model_rebuild()
Platform.model_rebuild()
PlatformMembership.model_rebuild()
PlatformMembershipHistory.model_rebuild()
GroupMembership.model_rebuild()
GroupMembershipHistory.model_rebuild()<|MERGE_RESOLUTION|>--- conflicted
+++ resolved
@@ -208,7 +208,7 @@
         ).all()
 
     @classmethod
-    def get_from_admin_roles(cls, role_names: list[str], session: Session) -> list[Self]:
+    def get_for_admin_roles(cls, role_names: list[str], session: Session) -> list[Self]:
         """
         Given a list of role names, return a list of platforms
         where the roles grant admin rights.
@@ -228,7 +228,6 @@
             .where(PlatformMembership.approval_status == ApprovalStatusEnum.APPROVED)
         ).all()
 
-<<<<<<< HEAD
     def user_is_admin(self, user: SessionUser) -> bool:
         """
         Check if the user is an admin on this platform (based on access token roles).
@@ -237,7 +236,8 @@
             if role in {ar.name for ar in self.admin_roles}:
                 return True
         return False
-=======
+
+
     def delete(self, session: Session, commit: bool = False) -> "Platform":
         memberships = list(self.members or [])
         for membership in memberships:
@@ -246,7 +246,6 @@
 
         super().delete(session, commit=commit)
         return self
->>>>>>> 7b79d237
 
 
 class PlatformMembership(SoftDeleteModel, table=True):
@@ -304,14 +303,13 @@
             )
         ).one_or_none()
 
-<<<<<<< HEAD
     @classmethod
     def get_by_user_id_and_platform_id_or_404(cls, user_id: str, platform_id: PlatformEnum, session: Session) -> Self:
         membership = cls.get_by_user_id_and_platform_id(user_id, platform_id, session)
         if membership is None:
             raise HTTPException(status_code=404, detail=f"Platform membership for user {user_id} on platform {platform_id} not found")
         return membership
-=======
+
     def delete(self, session: Session, commit: bool = False) -> "PlatformMembership":
         history_entries = session.exec(
             select(PlatformMembershipHistory)
@@ -331,7 +329,6 @@
             session.commit()
             session.expunge(self)
         return self
->>>>>>> 7b79d237
 
     def save_history(self, session: Session) -> "PlatformMembershipHistory":
         # Make sure this object is in the session before accessing relationships
@@ -690,14 +687,13 @@
     def get_by_id(cls, group_id: str, session: Session) -> Self | None:
         return session.get(BiocommonsGroup, group_id)
 
-<<<<<<< HEAD
     @classmethod
     def get_by_id_or_404(cls, group_id: str, session: Session) -> Self:
         group = cls.get_by_id(group_id, session)
         if group is None:
             raise HTTPException(status_code=404, detail="Group not found")
         return group
-=======
+
     def delete(self, session: Session, commit: bool = False) -> "BiocommonsGroup":
         memberships = list(self.members or [])
         for membership in memberships:
@@ -706,7 +702,6 @@
 
         super().delete(session, commit=commit)
         return self
->>>>>>> 7b79d237
 
     def get_admins(self, auth0_client: Auth0Client) -> set[str]:
         """
@@ -736,7 +731,7 @@
         ).all()
 
     @classmethod
-    def get_from_admin_roles(cls, role_names: list[str], session: Session) -> list[Self]:
+    def get_for_admin_roles(cls, role_names: list[str], session: Session) -> list[Self]:
         """
         Given a list of role names, return a list of groups
         where the roles grant admin rights.
@@ -745,7 +740,7 @@
             select(BiocommonsGroup)
             .join(BiocommonsGroup.admin_roles)
             .where(Auth0Role.name.in_(role_names))
-        )
+        ).all()
 
 
 # Update all model references
