--- conflicted
+++ resolved
@@ -174,7 +174,6 @@
 
     @classmethod
     def get_by_id(cls, platform_id: PlatformEnum, session: Session) -> Self | None:
-<<<<<<< HEAD
         return session.get(cls, platform_id)
 
     @classmethod
@@ -183,8 +182,7 @@
             select(Auth0Role)
             .join(PlatformRoleLink, Auth0Role.id == PlatformRoleLink.role_id)
             .distinct()
-=======
-        return session.get(Platform, platform_id)
+        ).all()
 
     @classmethod
     def get_for_admin_roles(cls, role_names: list[str], session: Session) -> list[Self]:
@@ -201,7 +199,6 @@
             .join(PlatformMembership)
             .where(PlatformMembership.user_id == user_id)
             .where(PlatformMembership.approval_status == ApprovalStatusEnum.APPROVED)
->>>>>>> 4137b9ed
         ).all()
 
 
