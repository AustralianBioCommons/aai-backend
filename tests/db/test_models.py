from datetime import datetime, timezone
from unittest.mock import ANY, call

import pytest
import respx
from freezegun import freeze_time
from httpx import Response
from mimesis import Person
from mimesis.locales import Locale
from sqlalchemy.exc import IntegrityError
from sqlmodel import select

from db.models import (
    ApprovalStatusEnum,
    Auth0Role,
    BiocommonsGroup,
    BiocommonsUser,
    GroupMembership,
    GroupMembershipHistory,
    Platform,
    PlatformEnum,
    PlatformMembership,
    PlatformMembershipHistory,
)
from tests.biocommons.datagen import RoleDataFactory
from tests.datagen import (
    AccessTokenPayloadFactory,
    Auth0UserDataFactory,
    random_auth0_id,
)
from tests.db.datagen import (
    Auth0RoleFactory,
    BiocommonsGroupFactory,
    BiocommonsUserFactory,
    GroupMembershipFactory,
    PlatformFactory,
    PlatformMembershipFactory,
)

FROZEN_TIME = datetime(2025, 1, 1, 12, 0, 0)


@pytest.fixture
def frozen_time():
    """
    Freeze time so datetime.now() returns FROZEN_TIME.
    """
    with freeze_time("2025-01-01 12:00:00"):
        yield


def test_create_biocommons_user(test_db_session):
    """
    Test creating the BiocommonsUser model
    """
    user_data = Person(locale=Locale("en"))
    auth0_id = random_auth0_id()
    email = user_data.email()
    user = BiocommonsUser(id=auth0_id, email=email, username="user_name")
    test_db_session.add(user)
    test_db_session.commit()
    test_db_session.refresh(user)
    assert user.id == auth0_id
    assert user.email == email
    assert user.username == "user_name"
    assert not user.email_verified


def test_create_biocommons_user_from_auth0(test_db_session, mock_auth0_client):
    """
    Test creating the BiocommonsUser model from Auth0 user data from the API
    """
    user_data = Auth0UserDataFactory.build()
    mock_auth0_client.get_user.return_value = user_data
    user = BiocommonsUser.create_from_auth0(auth0_id=user_data.user_id, auth0_client=mock_auth0_client)
    test_db_session.add(user)
    test_db_session.commit()
    test_db_session.refresh(user)
    assert user.id == user_data.user_id
    assert user.email == user_data.email
    assert user.username == user_data.username
    assert user.email_verified == user_data.email_verified


def test_get_or_create_biocommons_user(test_db_session, mock_auth0_client, persistent_factories):
    user = BiocommonsUserFactory.create_sync()
    fetched_user = BiocommonsUser.get_or_create(auth0_id=user.id, db_session=test_db_session, auth0_client=mock_auth0_client)
    assert fetched_user.id == user.id
    # Check that we didn't call Auth0 API to get the user data
    assert not mock_auth0_client.get_user.called


def test_get_or_create_biocommons_user_from_auth0(test_db_session, mock_auth0_client):
    """
    Test get_or_create method when user doesn't exist in the DB
    """
    user_data = Auth0UserDataFactory.build()
    mock_auth0_client.get_user.return_value = user_data
    user = BiocommonsUser.get_or_create(auth0_id=user_data.user_id, db_session=test_db_session, auth0_client=mock_auth0_client)
    test_db_session.refresh(user)
    assert mock_auth0_client.get_user.called
    assert user.id == user_data.user_id
    assert user.email == user_data.email
    assert user.username == user_data.username


<<<<<<< HEAD
def test_is_any_platform_admin_returns_true_for_matching_role(test_db_session, persistent_factories):
    admin_role = Auth0RoleFactory.create_sync(name="biocommons/role/platform/admin")
    PlatformFactory.create_sync(
        id=PlatformEnum.GALAXY,
        name="Galaxy Admin Platform",
        admin_roles=[admin_role],
    )
    payload = AccessTokenPayloadFactory.build(biocommons_roles=[admin_role.name])
    user = BiocommonsUserFactory.create_sync(id=payload.sub)

    assert user.is_any_platform_admin(access_token=payload, db_session=test_db_session) is True


def test_is_any_platform_admin_returns_false_without_matching_role(test_db_session, persistent_factories):
    admin_role = Auth0RoleFactory.create_sync(name="biocommons/role/platform/admin")
    PlatformFactory.create_sync(
        id=PlatformEnum.BPA_DATA_PORTAL,
        name="BPA Admin Platform",
        admin_roles=[admin_role],
    )
    payload = AccessTokenPayloadFactory.build(biocommons_roles=["biocommons/role/platform/user"])
    user = BiocommonsUserFactory.create_sync(id=payload.sub)

    assert user.is_any_platform_admin(access_token=payload, db_session=test_db_session) is False


def test_is_any_platform_admin_raises_for_mismatched_sub(test_db_session, persistent_factories):
    admin_role = Auth0RoleFactory.create_sync(name="biocommons/role/platform/admin")
    PlatformFactory.create_sync(
        id=PlatformEnum.SBP,
        name="TSI Portal Platform",
        admin_roles=[admin_role],
    )
    user = BiocommonsUserFactory.create_sync(id="auth0|user")
    payload = AccessTokenPayloadFactory.build(
        sub="auth0|other",
        biocommons_roles=[admin_role.name],
    )

    with pytest.raises(ValueError, match="User ID does not match access token"):
        user.is_any_platform_admin(access_token=payload, db_session=test_db_session)


def test_is_any_group_admin_returns_true_for_matching_role(test_db_session, persistent_factories):
    admin_role = Auth0RoleFactory.create_sync(name="biocommons/role/group/admin")
    BiocommonsGroupFactory.create_sync(
        group_id="biocommons/group/test",
        name="Test Group",
        admin_roles=[admin_role],
    )
    payload = AccessTokenPayloadFactory.build(biocommons_roles=[admin_role.name])
    user = BiocommonsUserFactory.create_sync(id=payload.sub)

    assert user.is_any_group_admin(access_token=payload, db_session=test_db_session) is True


def test_is_any_group_admin_returns_false_without_matching_role(test_db_session, persistent_factories):
    admin_role = Auth0RoleFactory.create_sync(name="biocommons/role/group/admin")
    BiocommonsGroupFactory.create_sync(
        group_id="biocommons/group/test-false",
        name="Test Group False",
        admin_roles=[admin_role],
    )
    payload = AccessTokenPayloadFactory.build(biocommons_roles=["biocommons/role/group/user"])
    user = BiocommonsUserFactory.create_sync(id=payload.sub)

    assert user.is_any_group_admin(access_token=payload, db_session=test_db_session) is False


def test_is_any_group_admin_raises_for_mismatched_sub(test_db_session, persistent_factories):
    admin_role = Auth0RoleFactory.create_sync(name="biocommons/role/group/admin")
    BiocommonsGroupFactory.create_sync(
        group_id="biocommons/group/test-mismatch",
        name="Test Group Mismatch",
        admin_roles=[admin_role],
    )
    user = BiocommonsUserFactory.create_sync(id="auth0|user")
    payload = AccessTokenPayloadFactory.build(
        sub="auth0|other",
        biocommons_roles=[admin_role.name],
    )

    with pytest.raises(ValueError, match="User ID does not match access token"):
        user.is_any_group_admin(access_token=payload, db_session=test_db_session)


def test_platform_get_all_admin_roles_returns_distinct_roles(test_db_session, persistent_factories):
    admin_role_one = Auth0RoleFactory.create_sync(name="biocommons/role/platform/admin-one")
    admin_role_two = Auth0RoleFactory.create_sync(name="biocommons/role/platform/admin-two")
    PlatformFactory.create_sync(
        id=PlatformEnum.GALAXY,
        name="Galaxy Admin Distinct",
        admin_roles=[admin_role_one],
    )
    PlatformFactory.create_sync(
        id=PlatformEnum.BPA_DATA_PORTAL,
        name="BPA Admin Distinct",
        admin_roles=[admin_role_one, admin_role_two],
    )
    Auth0RoleFactory.create_sync(name="biocommons/role/platform/unused")

    roles = Platform.get_all_admin_roles(test_db_session)

    assert {role.id for role in roles} == {admin_role_one.id, admin_role_two.id}


def test_biocommons_group_get_all_admin_roles_returns_distinct_roles(test_db_session, persistent_factories):
    admin_role_one = Auth0RoleFactory.create_sync(name="biocommons/role/group/admin-one")
    admin_role_two = Auth0RoleFactory.create_sync(name="biocommons/role/group/admin-two")
    BiocommonsGroupFactory.create_sync(
        group_id="biocommons/group/distinct-one",
        name="Distinct Group One",
        admin_roles=[admin_role_one],
    )
    BiocommonsGroupFactory.create_sync(
        group_id="biocommons/group/distinct-two",
        name="Distinct Group Two",
        admin_roles=[admin_role_one, admin_role_two],
    )
    Auth0RoleFactory.create_sync(name="biocommons/role/group/unused")

    roles = BiocommonsGroup.get_all_admin_roles(test_db_session)

    assert {role.id for role in roles} == {admin_role_one.id, admin_role_two.id}
=======
def test_biocommons_user_update_from_auth0(test_db_session, mocker, persistent_factories):
    user = BiocommonsUserFactory.create_sync(email_verified=False)
    data = Auth0UserDataFactory.build(user_id=user.id, email_verified=True)
    mock_client = mocker.Mock()
    mock_client.get_user.return_value = data

    user.update_from_auth0(user.id, mock_client)

    mock_client.get_user.assert_called_once_with(user_id=user.id)
    assert user.email_verified is True


def test_biocommons_user_add_group_membership_creates_history(test_db_session, persistent_factories):
    user = BiocommonsUserFactory.create_sync()
    group = BiocommonsGroupFactory.create_sync()

    membership = user.add_group_membership(group_id=group.group_id, db_session=test_db_session, auto_approve=True)
    test_db_session.commit()

    assert membership.group_id == group.group_id
    history_entries = test_db_session.exec(
        select(GroupMembershipHistory).where(
            GroupMembershipHistory.user_id == user.id,
            GroupMembershipHistory.group_id == group.group_id,
        )
    ).all()
    assert len(history_entries) == 1


def test_biocommons_user_group_membership_delete_restore_creates_history(test_db_session, persistent_factories):
    user = BiocommonsUserFactory.create_sync()
    group = BiocommonsGroupFactory.create_sync()
    membership = user.add_group_membership(group_id=group.group_id, db_session=test_db_session, auto_approve=True)
    test_db_session.commit()

    membership_id = membership.id
    history_entries = test_db_session.exec(
        select(GroupMembershipHistory)
        .where(
            GroupMembershipHistory.user_id == user.id,
            GroupMembershipHistory.group_id == group.group_id,
        )
        .order_by(GroupMembershipHistory.updated_at)
    ).all()
    assert [entry.approval_status for entry in history_entries] == [ApprovalStatusEnum.APPROVED]

    membership.approval_status = ApprovalStatusEnum.REVOKED
    membership.revocation_reason = "No longer required"
    membership.updated_at = datetime.now(tz=timezone.utc)
    _revoked_history = membership.save_history(test_db_session, commit=True)

    membership.delete(test_db_session, commit=True)
    deleted_membership = GroupMembership.get_deleted_by_id(test_db_session, membership_id)
    assert deleted_membership is not None

    deleted_membership.restore(test_db_session, commit=True)
    restored_membership = GroupMembership.get_by_user_id_and_group_id(user.id, group.group_id, test_db_session)
    assert restored_membership is not None
    restored_membership.approval_status = ApprovalStatusEnum.APPROVED
    restored_membership.revocation_reason = None
    restored_membership.updated_at = datetime.now(tz=timezone.utc)
    _final_history_entry = restored_membership.save_history(test_db_session, commit=True)

    final_history = test_db_session.exec(
        select(GroupMembershipHistory)
        .where(
            GroupMembershipHistory.user_id == user.id,
            GroupMembershipHistory.group_id == group.group_id,
        )
        .order_by(GroupMembershipHistory.updated_at)
    ).all()
    assert [entry.approval_status for entry in final_history] == [ApprovalStatusEnum.APPROVED]
    assert final_history[0].reason is None

    all_history_including_deleted = test_db_session.exec(
        select(GroupMembershipHistory)
        .execution_options(include_deleted=True)
        .where(
            GroupMembershipHistory.user_id == user.id,
            GroupMembershipHistory.group_id == group.group_id,
        )
        .order_by(GroupMembershipHistory.updated_at)
    ).all()
    assert [entry.approval_status for entry in all_history_including_deleted] == [
        ApprovalStatusEnum.APPROVED,
        ApprovalStatusEnum.REVOKED,
        ApprovalStatusEnum.APPROVED,
    ]
    assert [entry.is_deleted for entry in all_history_including_deleted] == [True, True, False]
    assert all_history_including_deleted[1].reason == "No longer required"
>>>>>>> 7b79d237


@pytest.mark.parametrize("platform_id", list(PlatformEnum))
def test_create_platform(platform_id, test_db_session, persistent_factories):
    admin_role = Auth0RoleFactory.create_sync()
    platform = Platform(
        id=platform_id,
        name=f"Platform {platform_id}",
        admin_roles=[admin_role]
    )
    test_db_session.add(platform)
    test_db_session.commit()
    assert platform.id == platform_id


def test_create_platform_unique_id(test_db_session):
    platform = Platform(id=PlatformEnum.GALAXY, name="Galaxy", admin_roles=[])
    test_db_session.add(platform)
    test_db_session.commit()
    with pytest.raises(IntegrityError):
        platform = Platform(id=PlatformEnum.GALAXY, name="Galaxy Duplicate", admin_roles=[])
        test_db_session.add(platform)
        test_db_session.commit()


def test_create_platform_membership(test_db_session, persistent_factories, frozen_time):
    """
    Test creating a platform membership model
    """
    user = BiocommonsUserFactory.create_sync(platform_memberships=[])
    platform = PlatformFactory.create_sync(id=PlatformEnum.GALAXY)
    membership = PlatformMembership(
        platform_id=platform.id,
        user_id=user.id,
        approval_status=ApprovalStatusEnum.APPROVED,
        updated_by_id=None
    )
    test_db_session.add(membership)
    test_db_session.commit()
    test_db_session.refresh(membership)
    assert membership.user_id == user.id
    assert membership.user == user
    assert membership.approval_status == ApprovalStatusEnum.APPROVED
    assert membership.platform_id == "galaxy"
    # Check the related platform object is populated
    assert membership.platform.id == "galaxy"
    assert membership.updated_at == FROZEN_TIME
    assert membership.revocation_reason is None


def test_create_platform_membership_history(test_db_session, persistent_factories, frozen_time):
    """
    Test creating a platform membership history model
    """
    user = BiocommonsUserFactory.create_sync()
    membership = PlatformMembershipHistory(
        platform_id=PlatformEnum.GALAXY,
        user_id=user.id,
        approval_status=ApprovalStatusEnum.APPROVED,
        updated_by_id=None
    )
    test_db_session.add(membership)
    test_db_session.commit()
    test_db_session.refresh(membership)
    assert membership.user_id == user.id
    assert membership.approval_status == ApprovalStatusEnum.APPROVED
    assert membership.platform_id == "galaxy"
    assert membership.updated_at == FROZEN_TIME


def test_create_group_membership(test_db_session, persistent_factories):
    """
    Test creating a group membership
    """
    user = BiocommonsUserFactory.create_sync(group_memberships=[])
    updater = BiocommonsUserFactory.create_sync()
    group = BiocommonsGroupFactory.create_sync(group_id="biocommons/group/tsi", admin_roles=[])
    membership = GroupMembership(
        group=group,
        user=user,
        approval_status="pending",
        updated_at=datetime.now(tz=timezone.utc),
        updated_by=updater,
    )
    test_db_session.add(membership)
    test_db_session.commit()
    test_db_session.refresh(membership)
    assert membership.group.group_id == "biocommons/group/tsi"
    assert membership.user_id == user.id
    assert membership.updated_by_id == updater.id


def test_platform_membership_save_history_stores_reason(test_db_session, persistent_factories):
    user = BiocommonsUserFactory.create_sync()
    membership = PlatformMembershipFactory.create_sync(
        user=user,
        approval_status=ApprovalStatusEnum.REVOKED,
        revocation_reason="Policy violation",
    )
    membership.save_history(test_db_session)
    history = test_db_session.exec(
        select(PlatformMembershipHistory)
        .where(
            PlatformMembershipHistory.user_id == membership.user_id,
            PlatformMembershipHistory.platform_id == membership.platform_id,
        )
        .order_by(PlatformMembershipHistory.updated_at.desc())
    ).first()
    assert history is not None
    assert history.reason == "Policy violation"


def test_create_group_membership_no_updater(test_db_session, persistent_factories):
    """
    Test creating a group membership without an updated_by (for automatic approvals)
    """
    user = BiocommonsUserFactory.create_sync(group_memberships=[])
    group = BiocommonsGroupFactory.create_sync(group_id="biocommons/group/tsi", admin_roles=[])
    membership = GroupMembership(
        group=group,
        user=user,
        approval_status="pending",
        updated_at=datetime.now(tz=timezone.utc),
        updated_by=None,
    )
    test_db_session.add(membership)
    test_db_session.commit()
    test_db_session.refresh(membership)
    assert membership.group.group_id == "biocommons/group/tsi"
    assert membership.user_id == user.id
    assert membership.updated_by_id is None


def test_create_group_membership_unique_constraint(test_db_session, persistent_factories):
    """
    Check that trying to create multiple group memberships
    for the same user/group raises IntegrityError
    """
    user = Person(locale=Locale("en"))
    user_id = random_auth0_id()
    updater = Person(locale=Locale("en"))
    updater_id = random_auth0_id()
    group = BiocommonsGroupFactory.create_sync(group_id="biocommons/group/tsi", admin_roles=[])
    membership = GroupMembership(
        group=group,
        user_id=user_id,
        user_email=user.email(),
        approval_status="pending",
        updated_at=datetime.now(tz=timezone.utc),
        updated_by_id=updater_id,
        updated_by_email=updater.email(),
    )
    test_db_session.add(membership)
    test_db_session.commit()

    dupe_membership = GroupMembership(
        group=group,
        user_id=user_id,
        user_email=user.email(),
        approval_status="approved",
        updated_at=datetime.now(tz=timezone.utc),
        updated_by_id=updater_id,
        updated_by_email=updater.email(),
    )
    with pytest.raises(IntegrityError):
        test_db_session.add(dupe_membership)
        test_db_session.commit()


def test_create_auth0_role(test_db_session):
    """
    Test creating an auth0 role
    """
    role = Auth0Role(id=random_auth0_id(), name="Example group")
    test_db_session.add(role)
    test_db_session.commit()
    test_db_session.refresh(role)
    assert role.name == "Example group"


@respx.mock
def test_create_auth0_role_by_name(test_db_session, test_auth0_client):
    """
    Test when can create an auth0 role by name, looking up the role in Auth0 first
    """
    role_data = RoleDataFactory.build(name="biocommons/role/tsi/admin")
    respx.get(f"https://{test_auth0_client.domain}/api/v2/roles", params={"name_filter": ANY}).mock(
        return_value=Response(200, json=[role_data.model_dump(mode="json")])
    )
    Auth0Role.get_or_create_by_name(
        name=role_data.name,
        session=test_db_session,
        auth0_client=test_auth0_client
    )
    role_from_db = test_db_session.exec(
        select(Auth0Role).where(Auth0Role.id == role_data.id)
    ).first()
    assert role_from_db.name == role_data.name


def test_get_or_create_auth0_role_existing(test_db_session, mock_auth0_client, persistent_factories):
    role = Auth0RoleFactory.create_sync()
    role_lookup = Auth0Role.get_or_create_by_id(
        auth0_id=role.id,
        session=test_db_session,
        auth0_client=mock_auth0_client
    )
    assert role_lookup.id == role.id
    assert not mock_auth0_client.get_role.called


def test_auth0_role_get_or_create_by_name_existing(test_db_session, mocker, persistent_factories):
    role = Auth0RoleFactory.create_sync(name="existing-role")
    mock_client = mocker.Mock()

    fetched = Auth0Role.get_or_create_by_name("existing-role", test_db_session, mock_client)

    assert fetched.id == role.id
    mock_client.get_role_by_name.assert_not_called()


def test_auth0_role_get_or_create_by_name_revives_deleted_role(test_db_session, mocker, persistent_factories):
    role_data = RoleDataFactory.build(name="restorable-role")
    mock_client = mocker.Mock()
    mock_client.get_role_by_name.return_value = role_data

    created = Auth0Role.get_or_create_by_name(role_data.name, test_db_session, mock_client)
    assert created.id == role_data.id
    mock_client.get_role_by_name.assert_called_once_with(name=role_data.name)

    created.delete(test_db_session, commit=True)
    assert Auth0Role.get_deleted_by_id(test_db_session, role_data.id) is not None

    mock_client.reset_mock()
    mock_client.get_role_by_name.return_value = role_data

    revived = Auth0Role.get_or_create_by_name(role_data.name, test_db_session, mock_client)

    assert revived.id == role_data.id
    assert revived.is_deleted is False
    mock_client.get_role_by_name.assert_called_once_with(name=role_data.name)
    stored_role = test_db_session.exec(select(Auth0Role).where(Auth0Role.id == role_data.id)).one()
    assert stored_role.is_deleted is False


@respx.mock
def test_create_auth0_role_by_id(test_db_session, test_auth0_client):
    """
    Test when can create an auth0 role by id, looking up the role in Auth0 first
    """
    role_data = RoleDataFactory.build(name="biocommons/role/tsi/admin")
    respx.get(f"https://auth0.example.com/api/v2/roles/{role_data.id}").mock(
        return_value=Response(200, json=role_data.model_dump(mode="json"))
    )
    Auth0Role.get_or_create_by_id(
        auth0_id=role_data.id,
        session=test_db_session,
        auth0_client=test_auth0_client
    )
    role_from_db = test_db_session.exec(
        select(Auth0Role).where(Auth0Role.id == role_data.id)
    ).first()
    assert role_from_db.name == role_data.name


def test_create_biocommons_group(test_db_session, persistent_factories):
    """
    Test creating a biocommons group (with associated roles)
    """
    roles = Auth0RoleFactory.create_batch_sync(size=2)
    group = BiocommonsGroup(
        group_id="biocommons/group/tsi",
        name="Threatened Species Initiative",
        short_name="TSI",
        admin_roles=roles
    )
    test_db_session.add(group)
    test_db_session.commit()
    test_db_session.refresh(group)
    assert group.group_id == "biocommons/group/tsi"
    assert all(role in group.admin_roles for role in roles)
    # Check the relationship in the other direction
    role = roles[0]
    assert group in role.admin_groups


def test_biocommons_group_get_admins_collects_emails(test_db_session, mocker, persistent_factories):
    primary_role = Auth0RoleFactory.create_sync(id="role-primary")
    secondary_role = Auth0RoleFactory.create_sync(id="role-secondary")
    group = BiocommonsGroupFactory.create_sync(admin_roles=[primary_role, secondary_role])
    mock_client = mocker.Mock()
    mock_user_1 = Auth0UserDataFactory.build()
    mock_user_2 = Auth0UserDataFactory.build()
    mock_user_3 = Auth0UserDataFactory.build()

    def _get_all_role_users(*, role_id):
        if role_id == primary_role.id:
            return [mock_user_1, mock_user_2]
        if role_id == secondary_role.id:
            return [mock_user_3]
        raise AssertionError(f"Unexpected role id {role_id}")

    mock_client.get_all_role_users.side_effect = _get_all_role_users

    admins = group.get_admins(mock_client)

    assert admins == {mock_user_1.email, mock_user_2.email, mock_user_3.email}
    assert mock_client.get_all_role_users.call_args_list == [
        call(role_id=primary_role.id),
        call(role_id=secondary_role.id),
    ]


@respx.mock
def test_group_membership_grant_auth0_role(test_auth0_client, persistent_factories):
    group = BiocommonsGroupFactory.create_sync(group_id="biocommons/group/tsi", admin_roles=[])
    user = BiocommonsUserFactory.create_sync(group_memberships=[])
    role_data = RoleDataFactory.build(name="biocommons/group/tsi")
    membership_request = GroupMembershipFactory.create_sync(group=group, user=user, approval_status="approved")
    # Mock the auth0 calls involved
    respx.get(
        "https://auth0.example.com/api/v2/roles",
        params={"name_filter": group.group_id}
    ).respond(status_code=200, json=[role_data.model_dump(mode="json")])
    route = respx.post(f"https://auth0.example.com/api/v2/users/{user.id}/roles").respond(status_code=200)
    result = membership_request.grant_auth0_role(test_auth0_client)
    assert result
    assert route.called


@pytest.mark.parametrize("status", ["pending", "revoked"])
@respx.mock
def test_group_membership_grant_auth0_role_not_approved(status, test_auth0_client, persistent_factories):
    group = BiocommonsGroupFactory.create_sync(group_id="biocommons/group/tsi", admin_roles=[])
    user = Auth0UserDataFactory.build()
    membership_request = GroupMembershipFactory.create_sync(group=group, user_id=user.user_id, approval_status=status)
    with pytest.raises(ValueError):
        membership_request.grant_auth0_role(test_auth0_client)


def test_group_membership_save_with_history(test_db_session, persistent_factories):
    group = BiocommonsGroupFactory.create_sync()
    membership = GroupMembershipFactory.build(group_id=group.group_id)
    membership.save(test_db_session, commit=True)
    test_db_session.refresh(membership)
    assert membership.id is not None
    history = test_db_session.exec(
        select(GroupMembershipHistory)
        .where(GroupMembershipHistory.group_id == membership.group_id,
               GroupMembershipHistory.user_id == membership.user_id)
    ).one()
    assert history.group_id == membership.group_id
    assert history.user_id == membership.user_id
    assert history.reason == membership.revocation_reason


def test_group_membership_save_and_commit_history(test_db_session, persistent_factories):
    group = BiocommonsGroupFactory.create_sync()
    membership = GroupMembershipFactory.build(group_id=group.group_id)
    membership.save_history(test_db_session, commit=True)
    test_db_session.refresh(membership)
    assert membership.id is not None
    history = test_db_session.exec(
        select(GroupMembershipHistory)
        .where(GroupMembershipHistory.group_id == membership.group_id,
               GroupMembershipHistory.user_id == membership.user_id)
    ).one()
    assert history.group_id == membership.group_id
    assert history.user_id == membership.user_id
    assert history.reason == membership.revocation_reason


def test_soft_delete_hides_records(test_db_session, persistent_factories):
    user = BiocommonsUserFactory.create_sync()
    test_db_session.commit()

    user_id = user.id
    user.delete(test_db_session, commit=True)

    assert test_db_session.get(BiocommonsUser, user_id) is None
    deleted = BiocommonsUser.get_deleted_by_id(test_db_session, user_id)
    assert deleted is not None
    assert deleted.is_deleted

    role = Auth0RoleFactory.create_sync(name="SoftDeleteRole")
    platform = PlatformFactory.create_sync(id=PlatformEnum.GALAXY, admin_roles=[role])
    test_db_session.flush()

    role_name = role.name
    found = Platform.get_for_admin_roles([role_name], test_db_session)
    assert [p.id for p in found] == [platform.id]

    role.delete(test_db_session, commit=True)
    assert Platform.get_for_admin_roles([role_name], test_db_session) == []


def test_platform_getters_respect_soft_delete(test_db_session, persistent_factories):
    admin_role = Auth0RoleFactory.create_sync(name="SoftDeletePlatformRole")
    other_role = Auth0RoleFactory.create_sync(name="OtherRole")
    platform = PlatformFactory.create_sync(id=PlatformEnum.GALAXY, admin_roles=[admin_role])
    test_db_session.commit()

    admin_role_name = admin_role.name
    assert [p.id for p in Platform.get_for_admin_roles([admin_role_name], test_db_session)] == [platform.id]

    # Deleting unrelated role does not affect the result
    other_role.delete(test_db_session, commit=True)
    assert [p.id for p in Platform.get_for_admin_roles([admin_role_name], test_db_session)] == [platform.id]

    # Deleting the referenced role hides the platform
    admin_role.delete(test_db_session, commit=True)
    assert Platform.get_for_admin_roles([admin_role_name], test_db_session) == []

    # Restoring role re-exposes the platform
    admin_role.restore(test_db_session, commit=True)
    assert [p.id for p in Platform.get_for_admin_roles([admin_role_name], test_db_session)] == [platform.id]

    # Soft-deleting the platform hides it regardless of role state
    platform.delete(test_db_session, commit=True)
    assert Platform.get_for_admin_roles([admin_role_name], test_db_session) == []


def test_platform_membership_getters_respect_soft_delete(test_db_session, persistent_factories):
    user = BiocommonsUserFactory.create_sync()
    platform = PlatformFactory.create_sync(id=PlatformEnum.GALAXY)
    membership = PlatformMembershipFactory.create_sync(
        user=user,
        platform=platform,
        approval_status=ApprovalStatusEnum.APPROVED,
    )
    test_db_session.commit()

    assert PlatformMembership.get_by_user_id(user.id, test_db_session)
    assert (
        PlatformMembership.get_by_user_id_and_platform_id(
            user.id, PlatformEnum.GALAXY, test_db_session
        )
        is not None
    )
    assert [p.id for p in Platform.get_approved_by_user_id(user.id, test_db_session)] == [PlatformEnum.GALAXY]

    membership.delete(test_db_session, commit=True)
    assert PlatformMembership.get_by_user_id(user.id, test_db_session) == []
    assert (
        PlatformMembership.get_by_user_id_and_platform_id(
            user.id, PlatformEnum.GALAXY, test_db_session
        )
        is None
    )
    assert Platform.get_approved_by_user_id(user.id, test_db_session) == []

    membership.restore(test_db_session, commit=True)
    restored = PlatformMembership.get_by_user_id_and_platform_id(
        user.id, PlatformEnum.GALAXY, test_db_session
    )
    assert restored is not None
    assert restored.id == membership.id
    assert [p.id for p in Platform.get_approved_by_user_id(user.id, test_db_session)] == [PlatformEnum.GALAXY]


def test_platform_membership_delete_soft_deletes_history(test_db_session, persistent_factories):
    user = BiocommonsUserFactory.create_sync()
    platform = PlatformFactory.create_sync(id=PlatformEnum.GALAXY)
    membership = PlatformMembershipFactory.create_sync(
        user=user,
        platform=platform,
        approval_status=ApprovalStatusEnum.APPROVED,
    )
    test_db_session.commit()

    first_history = membership.save_history(test_db_session)
    membership.approval_status = ApprovalStatusEnum.REVOKED
    membership.revocation_reason = "Revoked by admin"
    membership.updated_at = datetime.now(tz=timezone.utc)
    second_history = membership.save_history(test_db_session)
    test_db_session.commit()

    history_ids = [first_history.id, second_history.id]

    membership.delete(test_db_session, commit=True)

    for history_id in history_ids:
        deleted_entry = PlatformMembershipHistory.get_deleted_by_id(test_db_session, history_id)
        assert deleted_entry is not None
        assert deleted_entry.is_deleted


def test_platform_delete_soft_deletes_memberships_and_history(test_db_session, persistent_factories):
    user = BiocommonsUserFactory.create_sync()
    platform = PlatformFactory.create_sync(id=PlatformEnum.GALAXY)
    membership = PlatformMembershipFactory.create_sync(
        user=user,
        platform=platform,
        approval_status=ApprovalStatusEnum.APPROVED,
    )
    test_db_session.commit()

    first_history = membership.save_history(test_db_session)
    membership.approval_status = ApprovalStatusEnum.REVOKED
    membership.revocation_reason = "Revoked by platform admin"
    membership.updated_at = datetime.now(tz=timezone.utc)
    second_history = membership.save_history(test_db_session)
    test_db_session.commit()

    platform_id = platform.id
    membership_id = membership.id
    history_ids = [first_history.id, second_history.id]

    test_db_session.refresh(platform)
    platform.delete(test_db_session, commit=True)

    deleted_platform = Platform.get_deleted_by_id(test_db_session, platform_id)
    assert deleted_platform is not None and deleted_platform.is_deleted

    deleted_membership = PlatformMembership.get_deleted_by_id(test_db_session, membership_id)
    assert deleted_membership is not None and deleted_membership.is_deleted

    active_memberships = PlatformMembership.get_by_user_id(user.id, test_db_session)
    assert active_memberships == []

    for history_id in history_ids:
        deleted_history = PlatformMembershipHistory.get_deleted_by_id(test_db_session, history_id)
        assert deleted_history is not None and deleted_history.is_deleted

    active_history = test_db_session.exec(
        select(PlatformMembershipHistory).where(
            PlatformMembershipHistory.platform_id == platform_id,
            PlatformMembershipHistory.user_id == user.id,
        )
    ).all()
    assert active_history == []


def test_group_membership_getters_respect_soft_delete(test_db_session, persistent_factories):
    group = BiocommonsGroupFactory.create_sync()
    user = BiocommonsUserFactory.create_sync()
    membership = GroupMembershipFactory.create_sync(
        group=group,
        user=user,
        approval_status=ApprovalStatusEnum.APPROVED,
    )
    membership.save_history(test_db_session, commit=True)
    test_db_session.commit()

    assert GroupMembership.get_by_user_id(user.id, test_db_session)
    assert GroupMembership.get_by_user_id(
        user.id, test_db_session, ApprovalStatusEnum.APPROVED
    )
    initial_history = GroupMembershipHistory.get_by_user_id_and_group_id(user.id, membership.group_id, test_db_session)[0]

    membership_id = membership.id
    group_id = membership.group_id
    membership.delete(test_db_session, commit=True)
    assert GroupMembership.get_by_user_id(user.id, test_db_session) == []
    assert (
        GroupMembership.get_by_user_id(
            user.id, test_db_session, ApprovalStatusEnum.APPROVED
        )
        == []
    )
    assert GroupMembership.get_deleted_by_id(test_db_session, membership_id) is not None

    assert GroupMembershipHistory.get_by_user_id_and_group_id(user.id, group_id, test_db_session) == []
    deleted_history_entry = GroupMembershipHistory.get_deleted_by_id(test_db_session, initial_history.id)
    assert deleted_history_entry is not None and deleted_history_entry.is_deleted

    restored_membership = GroupMembership.get_deleted_by_id(test_db_session, membership_id)
    restored_membership.restore(test_db_session, commit=True)
    assert GroupMembership.get_by_user_id(user.id, test_db_session)


def test_biocommons_user_delete_soft_deletes_memberships_and_history(test_db_session, persistent_factories):
    user = BiocommonsUserFactory.create_sync()
    platform = PlatformFactory.create_sync(id=PlatformEnum.GALAXY)
    group = BiocommonsGroupFactory.create_sync()

    platform_membership = PlatformMembershipFactory.create_sync(
        user=user,
        platform=platform,
        approval_status=ApprovalStatusEnum.APPROVED,
    )
    group_membership = GroupMembershipFactory.create_sync(
        user=user,
        group=group,
        approval_status=ApprovalStatusEnum.APPROVED,
    )
    test_db_session.commit()

    platform_history = platform_membership.save_history(test_db_session)
    group_history = group_membership.save_history(test_db_session, commit=True)
    test_db_session.commit()

    platform_history_id = platform_history.id
    group_history_id = group_history.id

    user_id = user.id
    platform_membership_id = platform_membership.id
    group_membership_id = group_membership.id

    test_db_session.refresh(user)
    user.delete(test_db_session, commit=True)

    deleted_user = BiocommonsUser.get_deleted_by_id(test_db_session, user_id)
    assert deleted_user is not None and deleted_user.is_deleted

    deleted_platform_membership = PlatformMembership.get_deleted_by_id(test_db_session, platform_membership_id)
    assert deleted_platform_membership is not None and deleted_platform_membership.is_deleted
    assert PlatformMembership.get_by_user_id(user_id, test_db_session) == []

    deleted_group_membership = GroupMembership.get_deleted_by_id(test_db_session, group_membership_id)
    assert deleted_group_membership is not None and deleted_group_membership.is_deleted
    assert GroupMembership.get_by_user_id(user_id, test_db_session) == []

    deleted_platform_history = PlatformMembershipHistory.get_deleted_by_id(test_db_session, platform_history_id)
    assert deleted_platform_history is not None and deleted_platform_history.is_deleted
    assert (
        test_db_session.exec(
            select(PlatformMembershipHistory).where(
                PlatformMembershipHistory.user_id == user_id,
                PlatformMembershipHistory.platform_id == PlatformEnum.GALAXY,
            )
        ).all()
        == []
    )

    deleted_group_history = GroupMembershipHistory.get_deleted_by_id(test_db_session, group_history_id)
    assert deleted_group_history is not None and deleted_group_history.is_deleted
    assert GroupMembershipHistory.get_by_user_id_and_group_id(user_id, group.group_id, test_db_session) == []


def test_group_delete_soft_deletes_memberships_and_history(test_db_session, persistent_factories):
    group = BiocommonsGroupFactory.create_sync()
    user = BiocommonsUserFactory.create_sync()
    membership = GroupMembershipFactory.create_sync(
        group=group,
        user=user,
        approval_status=ApprovalStatusEnum.APPROVED,
    )
    test_db_session.commit()

    first_history = membership.save_history(test_db_session)
    membership.approval_status = ApprovalStatusEnum.REVOKED
    membership.revocation_reason = "Revoked by group admin"
    membership.updated_at = datetime.now(tz=timezone.utc)
    second_history = membership.save_history(test_db_session, commit=True)

    group_id = group.group_id
    membership_id = membership.id
    history_ids = [first_history.id, second_history.id]

    test_db_session.refresh(group)
    group.delete(test_db_session, commit=True)

    deleted_group = BiocommonsGroup.get_deleted_by_id(test_db_session, group_id)
    assert deleted_group is not None and deleted_group.is_deleted

    deleted_membership = GroupMembership.get_deleted_by_id(test_db_session, membership_id)
    assert deleted_membership is not None and deleted_membership.is_deleted
    assert GroupMembership.get_by_user_id(user.id, test_db_session) == []

    for history_id in history_ids:
        deleted_history = GroupMembershipHistory.get_deleted_by_id(test_db_session, history_id)
        assert deleted_history is not None and deleted_history.is_deleted

    active_history = GroupMembershipHistory.get_by_user_id_and_group_id(user.id, group_id, test_db_session)
    assert active_history == []


def test_platform_membership_get_by_user_filters(test_db_session, persistent_factories):
    user = BiocommonsUserFactory.create_sync()
    PlatformMembershipFactory.create_sync(
        user=user,
        platform_id=PlatformEnum.GALAXY,
        approval_status=ApprovalStatusEnum.APPROVED,
    )
    PlatformMembershipFactory.create_sync(
        user=user,
        platform_id=PlatformEnum.BPA_DATA_PORTAL,
        approval_status=ApprovalStatusEnum.PENDING,
    )
    test_db_session.commit()

    approved_only = PlatformMembership.get_by_user_id(
        user.id, test_db_session, ApprovalStatusEnum.APPROVED
    )
    assert {m.platform_id for m in approved_only} == {PlatformEnum.GALAXY}

    approved_set = PlatformMembership.get_by_user_id(
        user.id,
        test_db_session,
        {ApprovalStatusEnum.APPROVED, ApprovalStatusEnum.REVOKED},
    )
    assert {m.platform_id for m in approved_set} == {PlatformEnum.GALAXY}


def test_platform_membership_save_history_adds_when_not_in_session(test_db_session, persistent_factories):
    user = BiocommonsUserFactory.create_sync()
    platform = PlatformFactory.create_sync(id=PlatformEnum.GALAXY)
    membership = PlatformMembership(
        platform_id=platform.id,
        platform=platform,
        user_id=user.id,
        user=user,
        approval_status=ApprovalStatusEnum.APPROVED,
    )

    history = membership.save_history(test_db_session)
    test_db_session.flush()

    assert membership in test_db_session
    assert history.platform_id == platform.id
    assert history.user_id == user.id


def test_platform_membership_get_data_updated_by(test_db_session, persistent_factories):
    platform = PlatformFactory.create_sync(id=PlatformEnum.GALAXY)
    membership = PlatformMembershipFactory.create_sync(
        platform=platform,
        approval_status=ApprovalStatusEnum.APPROVED,
    )
    test_db_session.commit()

    automatic_data = membership.get_data()
    assert automatic_data.updated_by == "(automatic)"
    assert automatic_data.platform_name == platform.name

    updater = BiocommonsUserFactory.create_sync()
    membership.updated_by = updater
    test_db_session.commit()

    updated_data = membership.get_data()
    assert updated_data.updated_by == updater.email


def test_group_membership_get_by_user_filters(test_db_session, persistent_factories):
    approved_group = BiocommonsGroupFactory.create_sync()
    pending_group = BiocommonsGroupFactory.create_sync()
    user = BiocommonsUserFactory.create_sync()
    GroupMembershipFactory.create_sync(
        group=approved_group,
        user=user,
        approval_status=ApprovalStatusEnum.APPROVED,
    )
    GroupMembershipFactory.create_sync(
        group=pending_group,
        user=user,
        approval_status=ApprovalStatusEnum.PENDING,
    )
    test_db_session.commit()

    approved_only = GroupMembership.get_by_user_id(
        user.id, test_db_session, ApprovalStatusEnum.APPROVED
    )
    assert {m.approval_status for m in approved_only} == {ApprovalStatusEnum.APPROVED}

    approved_set = GroupMembership.get_by_user_id(
        user.id,
        test_db_session,
        {ApprovalStatusEnum.APPROVED, ApprovalStatusEnum.REVOKED},
    )
    assert {m.approval_status for m in approved_set} == {ApprovalStatusEnum.APPROVED}


def test_group_membership_has_membership(test_db_session, persistent_factories):
    group = BiocommonsGroupFactory.create_sync()
    user = BiocommonsUserFactory.create_sync()
    membership = GroupMembershipFactory.create_sync(
        group=group,
        user=user,
        approval_status=ApprovalStatusEnum.APPROVED,
    )
    test_db_session.commit()

    assert GroupMembership.has_group_membership(user.id, group.group_id, test_db_session)

    membership.approval_status = ApprovalStatusEnum.PENDING
    test_db_session.commit()
    assert not GroupMembership.has_group_membership(user.id, group.group_id, test_db_session)


def test_group_membership_get_data_updated_by(test_db_session, persistent_factories):
    group = BiocommonsGroupFactory.create_sync()
    membership = GroupMembershipFactory.create_sync(group=group, approval_status=ApprovalStatusEnum.APPROVED)
    test_db_session.commit()

    automatic_data = membership.get_data()
    assert automatic_data.updated_by == "(automatic)"

    updater = BiocommonsUserFactory.create_sync()
    membership.updated_by = updater
    test_db_session.commit()

    updated_data = membership.get_data()
    assert updated_data.updated_by == updater.email


def test_group_membership_history_get_by_user(test_db_session, persistent_factories):
    user = BiocommonsUserFactory.create_sync()
    group = BiocommonsGroupFactory.create_sync()
    membership = GroupMembershipFactory.create_sync(
        group=group,
        user=user,
        approval_status=ApprovalStatusEnum.APPROVED,
    )
    membership.save_history(test_db_session, commit=True)

    membership.approval_status = ApprovalStatusEnum.REVOKED
    membership.save_history(test_db_session, commit=True)

    other_group = BiocommonsGroupFactory.create_sync()
    other_membership = GroupMembershipFactory.create_sync(
        group=other_group,
        user=user,
        approval_status=ApprovalStatusEnum.APPROVED,
    )
    other_membership.save_history(test_db_session, commit=True)

    history_entries = GroupMembershipHistory.get_by_user_id(user.id, test_db_session)
    assert len(history_entries) == 3
    assert {entry.group_id for entry in history_entries} == {group.group_id, other_group.group_id}


def test_group_membership_history_get_by_user_id_and_group(test_db_session, persistent_factories):
    user = BiocommonsUserFactory.create_sync()
    group = BiocommonsGroupFactory.create_sync()
    membership = GroupMembershipFactory.create_sync(
        group=group,
        user=user,
        approval_status=ApprovalStatusEnum.APPROVED,
    )
    membership.save_history(test_db_session, commit=True)
    membership.approval_status = ApprovalStatusEnum.REVOKED
    membership.save_history(test_db_session, commit=True)

    history_for_group = GroupMembershipHistory.get_by_user_id_and_group_id(
        user.id, group.group_id, test_db_session
    )
    assert len(history_for_group) == 2


def test_biocommons_user_has_platform_membership_respects_soft_delete(test_db_session, persistent_factories):
    user = BiocommonsUserFactory.create_sync()
    membership = PlatformMembershipFactory.create_sync(
        user=user,
        platform_id=PlatformEnum.GALAXY,
        approval_status=ApprovalStatusEnum.APPROVED,
    )
    test_db_session.commit()

    assert BiocommonsUser.has_platform_membership(user.id, PlatformEnum.GALAXY, test_db_session)

    membership.delete(test_db_session, commit=True)
    assert not BiocommonsUser.has_platform_membership(user.id, PlatformEnum.GALAXY, test_db_session)

    membership.restore(test_db_session, commit=True)
    assert BiocommonsUser.has_platform_membership(user.id, PlatformEnum.GALAXY, test_db_session)


def test_soft_delete_recreate_revives_deleted(test_db_session, persistent_factories):
    user = BiocommonsUserFactory.create_sync(
        email="user@example.com",
        username="soft_delete_user",
    )
    test_db_session.commit()

    user_id = user.id
    user.delete(test_db_session, commit=True)

    replacement = BiocommonsUser(
        id=user_id,
        email="new@example.com",
        username="soft_delete_user",
        email_verified=True,
    )
    test_db_session.add(replacement)
    test_db_session.commit()

    revived = test_db_session.get(BiocommonsUser, user_id)
    assert revived is not None
    assert revived.email == "new@example.com"
    assert not revived.is_deleted
    assert BiocommonsUser.get_deleted_by_id(test_db_session, user_id) is None


def test_soft_delete_duplicate_active_raises(test_db_session, persistent_factories):
    user = BiocommonsUserFactory.create_sync()
    test_db_session.commit()

    duplicate = BiocommonsUser(
        id=user.id,
        email=user.email,
        username=user.username,
        email_verified=True,
    )
    test_db_session.add(duplicate)
    with pytest.raises(IntegrityError):
        test_db_session.commit()
    test_db_session.rollback()


def test_soft_delete_restore(test_db_session, persistent_factories):
    user = BiocommonsUserFactory.create_sync()
    test_db_session.commit()

    user_id = user.id
    user.delete(test_db_session, commit=True)
    deleted = BiocommonsUser.get_deleted_by_id(test_db_session, user_id)
    assert deleted is not None

    deleted.restore(test_db_session, commit=True)
    restored = test_db_session.get(BiocommonsUser, user_id)
    assert restored is not None
    assert not restored.is_deleted<|MERGE_RESOLUTION|>--- conflicted
+++ resolved
@@ -104,7 +104,6 @@
     assert user.username == user_data.username
 
 
-<<<<<<< HEAD
 def test_is_any_platform_admin_returns_true_for_matching_role(test_db_session, persistent_factories):
     admin_role = Auth0RoleFactory.create_sync(name="biocommons/role/platform/admin")
     PlatformFactory.create_sync(
@@ -229,7 +228,8 @@
     roles = BiocommonsGroup.get_all_admin_roles(test_db_session)
 
     assert {role.id for role in roles} == {admin_role_one.id, admin_role_two.id}
-=======
+
+
 def test_biocommons_user_update_from_auth0(test_db_session, mocker, persistent_factories):
     user = BiocommonsUserFactory.create_sync(email_verified=False)
     data = Auth0UserDataFactory.build(user_id=user.id, email_verified=True)
@@ -320,7 +320,6 @@
     ]
     assert [entry.is_deleted for entry in all_history_including_deleted] == [True, True, False]
     assert all_history_including_deleted[1].reason == "No longer required"
->>>>>>> 7b79d237
 
 
 @pytest.mark.parametrize("platform_id", list(PlatformEnum))
