--- conflicted
+++ resolved
@@ -432,7 +432,6 @@
     assert invalid_platform.id not in returned_ids
 
 
-<<<<<<< HEAD
 def test_get_admin_groups(test_client, test_db_session, mocker, persistent_factories):
     """Test that endpoint returns list of groups the user is an admin for"""
     admin_role = Auth0RoleFactory.create_sync(name="biocommons/role/test_group/admin")
@@ -463,7 +462,8 @@
     assert "members" not in data[0]
     returned_ids = [g["id"] for g in data]
     assert invalid_group.group_id not in returned_ids
-=======
+
+
 def test_update_username(test_client, test_db_session, mocker, persistent_factories):
     user = BiocommonsUserFactory.create_sync(username="old_username")
     mock_data = Auth0UserDataFactory.build(sub=user.id, username="new_username")
@@ -579,5 +579,4 @@
     )
 
     assert response.status_code == 400
-    assert "not supported" in response.json()["detail"]
->>>>>>> 171b8544
+    assert "not supported" in response.json()["detail"]