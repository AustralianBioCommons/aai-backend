--- conflicted
+++ resolved
@@ -17,16 +17,12 @@
     EmailVerificationResponseFactory,
     SessionUserFactory,
 )
-<<<<<<< HEAD
 from tests.db.datagen import (
     BiocommonsGroupFactory,
     BiocommonsUserFactory,
     GroupMembershipFactory,
     PlatformMembershipFactory,
 )
-=======
-from tests.db.datagen import BiocommonsUserFactory
->>>>>>> a09fe13d
 
 FROZEN_TIME = datetime(2025, 1, 1, 12, 0, 0)
 
@@ -420,7 +416,6 @@
     assert resp.json() == {"message": "Verification email resent."}
 
 
-<<<<<<< HEAD
 def test_get_user_details(test_client, test_db_session, as_admin_user, mock_auth0_client, persistent_factories):
     user = Auth0UserDataFactory.build()
     group = BiocommonsGroupFactory.create_sync(group_id="biocommons/group/tsi")
@@ -439,7 +434,8 @@
     platforms = data["platform_memberships"]
     platform_membership_data = platform_membership.get_data().model_dump(mode="json")
     assert platforms[0] == platform_membership_data
-=======
+
+
 def test_get_unverified_users(test_client, as_admin_user, mock_auth0_client):
     u1 = Auth0UserDataFactory.build(email_verified=False)
     u2 = Auth0UserDataFactory.build(email_verified=False)
@@ -454,5 +450,4 @@
 
     data = resp.json()
     assert len(data) == 2
-    assert all(u["email_verified"] is False for u in data)
->>>>>>> a09fe13d
+    assert all(u["email_verified"] is False for u in data)