--- conflicted
+++ resolved
@@ -439,7 +439,12 @@
     assert response_data["username"] == user.username
     assert response_data["email_verified"] == user.email_verified
 
-<<<<<<< HEAD
+    assert "platform_memberships" in response_data
+    assert "group_memberships" in response_data
+    assert isinstance(response_data["platform_memberships"], list)
+    assert isinstance(response_data["group_memberships"], list)
+
+
 def test_get_user_forbidden_without_admin_role(test_client, test_db_session, as_admin_user, persistent_factories):
     # Create user with platform membership that admin can't access
     platform = PlatformFactory.create_sync(id=PlatformEnum.BPA_DATA_PORTAL)
@@ -454,18 +459,6 @@
         db_session=test_db_session,
         platform_id=PlatformEnum.GALAXY
     )
-=======
-    assert "platform_memberships" in response_data
-    assert "group_memberships" in response_data
-    assert isinstance(response_data["platform_memberships"], list)
-    assert isinstance(response_data["group_memberships"], list)
-
-
-def test_get_approved_users(test_client, test_db_session, as_admin_user, persistent_factories, galaxy_platform):
-    approved_users = BiocommonsUserFactory.create_batch_sync(3)
-    for u in approved_users:
-        u.add_platform_membership(platform=PlatformEnum.GALAXY, db_session=test_db_session, auto_approve=True)
->>>>>>> 004a80d5
     resp = test_client.get("/admin/users/approved")
     assert resp.status_code == 200
     assert len(resp.json()) == 3
@@ -474,7 +467,6 @@
         assert returned_user["id"] in approved_ids
 
 
-<<<<<<< HEAD
 def test_get_pending_users(test_client, test_db_session, as_admin_user, galaxy_platform, persistent_factories):
     pending_users = _users_with_platform_membership(
         3,
@@ -482,14 +474,7 @@
         platform_id=PlatformEnum.GALAXY,
         approval_status=ApprovalStatusEnum.PENDING
     )
-=======
-def test_get_pending_users(test_client, test_db_session, as_admin_user, persistent_factories, galaxy_platform):
-    pending_users = BiocommonsUserFactory.create_batch_sync(3)
-    for u in pending_users:
-        u.add_platform_membership(platform=PlatformEnum.GALAXY, db_session=test_db_session, auto_approve=False)
-    test_db_session.commit()
-
->>>>>>> 004a80d5
+
     resp = test_client.get("/admin/users/pending")
     assert resp.status_code == 200
     assert len(resp.json()) == 3
@@ -498,7 +483,6 @@
         assert returned_user["id"] in expected_ids
 
 
-<<<<<<< HEAD
 def test_get_revoked_users(test_client, test_db_session, as_admin_user, galaxy_platform, persistent_factories):
     revoked_users = _users_with_platform_membership(
         3,
@@ -506,15 +490,7 @@
         platform_id=PlatformEnum.GALAXY,
         approval_status=ApprovalStatusEnum.REVOKED
     )
-=======
-def test_get_revoked_users(test_client, test_db_session, as_admin_user, persistent_factories, galaxy_platform):
-    revoked_users = BiocommonsUserFactory.create_batch_sync(3)
-    for u in revoked_users:
-        PlatformMembershipFactory.create_sync(
-            user=u, platform_id=PlatformEnum.GALAXY, approval_status=ApprovalStatusEnum.REVOKED
-        )
-    test_db_session.commit()
->>>>>>> 004a80d5
+
     resp = test_client.get("/admin/users/revoked")
     assert resp.status_code == 200
     assert len(resp.json()) == 3
@@ -881,7 +857,6 @@
     assert resp.json() == {"message": "Verification email resent."}
 
 
-<<<<<<< HEAD
 def test_resend_verification_email_unauthorized(test_client, as_admin_user, test_db_session, persistent_factories):
     """
     Test resend verification email fails when admin doesn't have permission
@@ -893,10 +868,7 @@
     assert resp.status_code == 403
 
 
-def test_get_user_details(test_client, test_db_session, as_admin_user, mock_auth0_client, persistent_factories, tsi_group):
-=======
 def test_get_user_details(test_client, test_db_session, as_admin_user, mock_auth0_client, persistent_factories, tsi_group, galaxy_platform):
->>>>>>> 004a80d5
     user = Auth0UserDataFactory.build()
     db_user = BiocommonsUserFactory.create_sync(id=user.user_id, group_memberships=[], platform_memberships=[])
     group_membership = GroupMembershipFactory.create_sync(group=tsi_group, user=db_user, approval_status="approved")
