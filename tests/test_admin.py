--- conflicted
+++ resolved
@@ -4,10 +4,7 @@
 import pytest
 from fastapi import HTTPException
 from freezegun import freeze_time
-<<<<<<< HEAD
-=======
-from sqlmodel import Session, select
->>>>>>> a674c5a4
+from sqlmodel import select
 
 from auth.management import get_management_token
 from auth.validator import get_current_user, user_is_admin
@@ -453,7 +450,7 @@
     test_db_session,
     as_admin_user,
     admin_user,
-    dummy_platform,
+    galaxy_platform,
     persistent_factories,
 ):
     user = BiocommonsUserFactory.create_sync(platform_memberships=[])
@@ -494,7 +491,7 @@
 def test_approve_platform_membership_forbidden_without_platform_role(
     test_client,
     test_db_session,
-    dummy_platform,
+    galaxy_platform,
     persistent_factories,
 ):
     user = BiocommonsUserFactory.create_sync(platform_memberships=[])
@@ -535,7 +532,7 @@
     test_db_session,
     as_admin_user,
     admin_user,
-    dummy_platform,
+    galaxy_platform,
     persistent_factories,
 ):
     user = BiocommonsUserFactory.create_sync(platform_memberships=[])
@@ -580,7 +577,7 @@
 def test_revoke_platform_membership_forbidden_without_platform_role(
     test_client,
     test_db_session,
-    dummy_platform,
+    galaxy_platform,
     persistent_factories,
 ):
     user = BiocommonsUserFactory.create_sync(platform_memberships=[])
