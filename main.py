--- conflicted
+++ resolved
@@ -1,15 +1,11 @@
 from contextlib import asynccontextmanager
 
 from fastapi import FastAPI
-<<<<<<< HEAD
 from starlette.middleware.cors import CORSMiddleware
 
 from auth.config import get_settings
-=======
+from routers import galaxy_register, user
 
->>>>>>> c600e632
-from routers import user
-from routers import galaxy_register
 
 @asynccontextmanager
 async def lifespan(app: FastAPI):
